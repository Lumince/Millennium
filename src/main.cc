﻿/**
 * ==================================================
 *   _____ _ _ _             _                     
 *  |     |_| | |___ ___ ___|_|_ _ _____           
 *  | | | | | | | -_|   |   | | | |     |          
 *  |_|_|_|_|_|_|___|_|_|_|_|_|___|_|_|_|          
 * 
 * ==================================================
 * 
 * Copyright (c) 2025 Project Millennium
 * 
 * Permission is hereby granted, free of charge, to any person obtaining a copy
 * of this software and associated documentation files (the "Software"), to deal
 * in the Software without restriction, including without limitation the rights
 * to use, copy, modify, merge, publish, distribute, sublicense, and/or sell
 * copies of the Software, and to permit persons to whom the Software is
 * furnished to do so, subject to the following conditions:
 * 
 * The above copyright notice and this permission notice shall be included in all
 * copies or substantial portions of the Software.
 * 
 * THE SOFTWARE IS PROVIDED "AS IS", WITHOUT WARRANTY OF ANY KIND, EXPRESS OR
 * IMPLIED, INCLUDING BUT NOT LIMITED TO THE WARRANTIES OF MERCHANTABILITY,
 * FITNESS FOR A PARTICULAR PURPOSE AND NONINFRINGEMENT. IN NO EVENT SHALL THE
 * AUTHORS OR COPYRIGHT HOLDERS BE LIABLE FOR ANY CLAIM, DAMAGES OR OTHER
 * LIABILITY, WHETHER IN AN ACTION OF CONTRACT, TORT OR OTHERWISE, ARISING FROM,
 * OUT OF OR IN CONNECTION WITH THE SOFTWARE OR THE USE OR OTHER DEALINGS IN THE
 * SOFTWARE.
 */

#define UNICODE
#ifdef _WIN32
#define WIN32_LEAN_AND_MEAN 
#include <winsock2.h>
#define _WINSOCKAPI_
#include <DbgHelp.h>
#endif
#include <filesystem>
#include <fstream>
#include <fmt/core.h>
#include <internal_logger.h>
#include "loader.h"
#include "co_spawn.h"
#include <signal.h>
#include <cxxabi.h>
#include "terminal_pipe.h"
#include "executor.h"
#include <env.h>
#include "dbg/console.h"

#ifdef __linux__
extern "C" int IsSamePath(const char *path1, const char *path2);
#endif

/**
 * @brief Verify the environment to ensure that the CEF remote debugging is enabled.
 * .cef-enable-remote-debugging is a special file name that Steam uses to signal CEF to enable remote debugging.
 */
const static void VerifyEnvironment() 
{
    const auto filePath = SystemIO::GetSteamPath() / ".cef-enable-remote-debugging";

    // Steam's CEF Remote Debugger isn't exposed to port 8080
    if (!std::filesystem::exists(filePath)) 
    {
        try 
        {
            std::ofstream file(filePath);
            if (!file) 
            {
                throw std::runtime_error(fmt::format("Failed to create '{}': {}", filePath.string(), std::strerror(errno)));
            }
            file.close();
        } 
        catch (const std::exception& e) 
        {
            LOG_ERROR("Error enabling CEF remote debugging: {}", e.what());
            #ifdef _WIN32
            MessageBoxA(NULL, e.what(), "File Error", MB_ICONERROR | MB_OK);
            #endif
            std::exit(EXIT_FAILURE);
        }

        Logger.Log("Successfully enabled CEF remote debugging, you can now restart Steam...");
        std::exit(1);
    }

    // Check if the user has set a Steam.cfg file to block updates, this is incompatible with Millennium as Millennium relies on the latest version of Steam. 
    const auto steamUpdateBlock = SystemIO::GetSteamPath() / "Steam.cfg";

    const std::string errorMessage = fmt::format("Millennium is incompatible with your {} config. This is a file you likely created to block Steam updates. In order for Millennium to properly function, remove it.", steamUpdateBlock.string());

    if (std::filesystem::exists(steamUpdateBlock)) 
    {
        try
        {
            std::string steamConfig = SystemIO::ReadFileSync(steamUpdateBlock.string());

            std::vector<std::string> blackListedKeys = { 
                "BootStrapperInhibitAll",
                "BootStrapperForceSelfUpdate",
                "BootStrapperInhibitClientChecksum",
                "BootStrapperInhibitBootstrapperChecksum",
                "BootStrapperInhibitUpdateOnLaunch",
            };

            for (const auto& key : blackListedKeys) 
            {
                if (steamConfig.find(key) != std::string::npos) 
                {
                    throw SystemIO::FileException("Steam.cfg contains blacklisted keys");
                }
            }
        }
        catch(const SystemIO::FileException& e)
        {
            #ifdef _WIN32
            MessageBoxA(NULL, errorMessage.c_str(), "Startup Error", MB_ICONERROR | MB_OK);
            #endif

            LOG_ERROR(errorMessage);
        }
    }
}

#include <exception>

#ifdef _WIN32
#include <windows.h>
// Helper function to demangle C++ names for MinGW
std::string DemangleName(const char* mangledName) 
{
    int status = 0;
    std::unique_ptr<char, void(*)(void*)> demangled(abi::__cxa_demangle(mangledName, nullptr, nullptr, &status), std::free);
    
    if (status == 0 && demangled) 
    {
        return std::string(demangled.get());
    } 
    else 
    {
        // If demangling fails, return the original name
        return std::string(mangledName);
    }
}

void CaptureStackTrace(std::string& errorMessage, int maxFrames = 256)
{
    HANDLE process = GetCurrentProcess();
    DWORD options = SymGetOptions();
    options |= SYMOPT_LOAD_LINES | SYMOPT_DEFERRED_LOADS;
    options &= ~SYMOPT_UNDNAME;
    SymSetOptions(options);
    
    if (!SymInitialize(process, NULL, TRUE)) 
    {
        DWORD error = GetLastError();
        errorMessage.append(fmt::format("\nFailed to initialize symbol handler: Error {}\n", error));
        return;
    }
    
    void* stack[maxFrames];
    USHORT frames = CaptureStackBackTrace(0, maxFrames, stack, NULL);
    
    constexpr int MAX_NAME_LENGTH = 1024;
    SYMBOL_INFO* symbol = (SYMBOL_INFO*)calloc(1, sizeof(SYMBOL_INFO) + MAX_NAME_LENGTH * sizeof(CHAR));

    if (!symbol) 
    {
        errorMessage.append("\nFailed to allocate memory for symbols\n");
        SymCleanup(process);
        return;
    }
    
    symbol->MaxNameLen = MAX_NAME_LENGTH - 1;
    symbol->SizeOfStruct = sizeof(SYMBOL_INFO);

    IMAGEHLP_LINE64 line;
    line.SizeOfStruct = sizeof(IMAGEHLP_LINE64);
    
    errorMessage.append(fmt::format("\nStack trace ({} frames):\n", frames));
    
    for (USHORT i = 0; i < frames; i++) {
        DWORD64 address = (DWORD64)(stack[i]);
        DWORD64 displacement = 0;
        
        BOOL symbolResult = SymFromAddr(process, address, &displacement, symbol);
        
        if (symbolResult) 
        {
            // Try to demangle it for MinGW-compiled code
            std::string demangledName;
            
            // Check if this looks like a C++ mangled name (typically starts with _Z for GCC/MinGW)
            if (symbol->Name[0] == '_' && (symbol->Name[1] == 'Z' || symbol->Name[1] == 'N')) 
            {
                demangledName = DemangleName(symbol->Name);
            } 
            else 
            {
                // Not a GCC-style mangled name, use as is
                demangledName = symbol->Name;
            }
            
            // Get file and line info
            DWORD lineDisplacement = 0;
            BOOL lineResult = SymGetLineFromAddr64(process, address, &lineDisplacement, &line);
            
            if (lineResult) 
            {
                errorMessage.append(fmt::format("#{}: {} in {} at {}:{} +{}\n", i, demangledName, line.FileName, line.LineNumber, lineDisplacement));
            } 
            else 
            {
                errorMessage.append(fmt::format("#{}: {} at 0x{:X} (no line info, error: {})\n", i, demangledName, address, GetLastError()));
            }   
        } 
        else 
        {
            errorMessage.append(fmt::format("#{}: 0x{:X} (unknown symbol, error: {})\n", i, address, GetLastError()));
        }
    }
    
    free(symbol);
    SymCleanup(process);
}
#endif

/**
 * @brief Custom terminate handler for Millennium.
 * This function is called when Millennium encounters a fatal error that it can't recover from.
 */
void OnTerminate() 
{
    #ifdef _WIN32
    if (IsDebuggerPresent()) __debugbreak();
    #endif

    auto const exceptionPtr = std::current_exception();
    std::string errorMessage = "Millennium has a fatal error that it can't recover from, check the logs for more details!\n";

    if (exceptionPtr) 
    {
        try 
        {
            int status;
            errorMessage.append(fmt::format("Terminating with uncaught exception of type `{}`", abi::__cxa_demangle(abi::__cxa_current_exception_type()->name(), 0, 0, &status)));
            std::rethrow_exception(exceptionPtr);
        }
        catch (const std::exception& e) 
        {
            errorMessage.append(fmt::format(" with `what()` = \"{}\"", e.what()));
        }
        catch (...) { }
    }

    #ifdef _WIN32
    // Capture and print stack trace
    CaptureStackTrace(errorMessage);
    MessageBoxA(NULL, errorMessage.c_str(), "Oops!", MB_ICONERROR | MB_OK);

    auto result = MessageBoxA(
        NULL, 
        "Would you like to open your logs folder?\nLook for a file called \"Standard Output_log.log\" "
        "in the logs folder, that will have important debug information.\n\n"
        "Please send this file to Millennium developers on our discord (steambrew.app/discord), it will help prevent this error from happening to you or others in the future.", 
        "Error Recovery",
        MB_ICONEXCLAMATION| MB_YESNO
    );

    if (result == IDYES) 
    {
        std::string logPath = (SystemIO::GetInstallPath() / "ext" / "logs").string();
        ShellExecuteA(NULL, "open", logPath.c_str(), NULL, NULL, SW_SHOWNORMAL);
    }

    #elif __linux__
    std::cerr << errorMessage << std::endl;
    #endif
}

/**
 * @brief Millennium's main method, called on startup on both Windows and Linux.
 */
const static void EntryMain() 
{
<<<<<<< HEAD
    std::thread(show_console).detach();

    #if _WIN32
=======
    #if defined(_WIN32)
>>>>>>> b50109e3
    SetConsoleTitleA(std::string("Millennium@" + std::string(MILLENNIUM_VERSION)).c_str());
    SetupEnvironmentVariables();
    std::set_terminate(OnTerminate); // Set custom terminate handler for easier debugging
    #endif
    
    /** Handle signal interrupts (^C) */
    signal(SIGINT, [](int signalCode) { std::exit(128 + SIGINT); });


    #ifdef _WIN32
    /**
    * Windows requires a special environment setup to redirect stdout to a pipe.
    * This is necessary for the logger component to capture stdout from Millennium.
    * This is also necessary to update the updater module from cache.
    */
    WinUtils::SetupWin32Environment();  
    #endif 

    const auto startTime = std::chrono::system_clock::now();
    VerifyEnvironment();

    std::shared_ptr<PluginLoader> loader = std::make_shared<PluginLoader>(startTime);
    SetPluginLoader(loader);

    PythonManager& manager = PythonManager::GetInstance();

    /** Start the python backends */
    std::thread(&PluginLoader::StartBackEnds, loader, std::ref(manager)).detach();

    /** Start the injection process into the Steam web helper */
    loader->StartFrontEnds();
}

__attribute__((constructor)) void __init_millennium() 
{
    #if defined(__linux__)
    char path[PATH_MAX];
    ssize_t len = readlink("/proc/self/exe", path, sizeof(path) - 1);
    if (len != -1) {
        path[len] = '\0';
        const char* pathPtr = path;

        // Check if the path is the same as the Steam executable
        if (!IsSamePath(pathPtr, fmt::format("{}/.steam/steam/ubuntu12_32/steam", std::getenv("HOME")).c_str())) {
            return;
        }
    } 
    else {
        perror("readlink");
        return;
    }
    #endif

    try
    {
        SetupEnvironmentVariables();
    }
    catch (const std::exception& e)
    {
        LOG_ERROR("Failed to set up environment variables: {}", e.what());
        std::exit(EXIT_FAILURE);
    }
}

#ifdef _WIN32
std::unique_ptr<std::thread> g_millenniumThread;
/**
 * @brief Entry point for Millennium on Windows.
 * @param fdwReason The reason for calling the DLL.
 * @return True if the DLL was successfully loaded, false otherwise.
 */
extern "C" __attribute__((dllexport)) int __stdcall DllMain(HINSTANCE hinstDLL, DWORD fdwReason, LPVOID lpvReserved)
{
    switch (fdwReason) 
    {
        case DLL_PROCESS_ATTACH: 
        {
            g_millenniumThread = std::make_unique<std::thread>(EntryMain);
            break;
        }
        case DLL_PROCESS_DETACH: 
        {
            // Logger.PrintMessage(" MAIN ", "Shutting Millennium down...", COL_MAGENTA);

            // g_threadTerminateFlag->flag.store(true);
            // Sockets::Shutdown();
            // g_millenniumThread->join();
            std::exit(0);
            break;
        }
    }

    return true;
}

#elif defined(__linux__) || defined(__APPLE__)
#include <stdio.h>
#include <stdlib.h>
#include "helpers.h"
#include <dlfcn.h>
#include <fstream>
#include <chrono>
#include <ctime>
#include <stdexcept>

extern "C"
{
    /* Trampoline for the real main() */
    static int (*fnMainOriginal)(int, char **, char **);
    std::unique_ptr<std::thread> g_millenniumThread;

    /** 
     * Since this isn't an executable, and is "preloaded", the kernel doesn't implicitly load dependencies, so we need to manually. 
    */
    static constexpr const char* __LIBPYTHON_RUNTIME_PATH = LIBPYTHON_RUNTIME_PATH;

    /** New interop funcs that receive calls from hooked libXtst */
    namespace HookInterop
    {
        int StartMillennium()
        {
            Logger.Log("Hooked main() with PID: {}", getpid());
            Logger.Log("Loading python libraries from {}", __LIBPYTHON_RUNTIME_PATH);

            if (!dlopen(__LIBPYTHON_RUNTIME_PATH, RTLD_LAZY | RTLD_GLOBAL)) 
            {
                LOG_ERROR("Failed to load python libraries: {},\n\nThis is likely because it was not found on disk, try reinstalling Millennium.", dlerror());
            }

            g_millenniumThread = std::make_unique<std::thread>(EntryMain);
            Logger.Log("Millennium started successfully.");
            return 0;
        }

        int StopMillennium() 
        {
            Logger.Log("Unloading Millennium...");
            g_threadTerminateFlag->flag.store(true);
            
            Sockets::Shutdown();
            if (g_millenniumThread && g_millenniumThread->joinable()) 
            {
                g_millenniumThread->join();
            }

            Logger.Log("Millennium unloaded successfully.");
            return 0;
        }
    }

    /* Our fake main() that gets called by __libc_start_main() */
    int MainHooked(int argc, char **argv, char **envp)
    {
        Logger.Log("Hooked main() with PID: {}", getpid());
        Logger.Log("Loading python libraries from {}", __LIBPYTHON_RUNTIME_PATH);

        if (!dlopen(__LIBPYTHON_RUNTIME_PATH, RTLD_LAZY | RTLD_GLOBAL)) 
        {
            LOG_ERROR("Failed to load python libraries: {},\n\nThis is likely because it was not found on disk, try reinstalling Millennium.", dlerror());
        }

        #ifdef __APPLE__
        {
            EntryMain();
            Logger.Log("Shutting down Millennium...");

            return 0;
        }
        #else
        {
            #ifdef MILLENNIUM_SHARED
            {
                /** Start Millennium on a new thread to prevent I/O blocking */
                g_millenniumThread = std::make_unique<std::thread>(EntryMain);
                int steam_main = fnMainOriginal(argc, argv, envp);
                Logger.Log("Hooked Steam entry returned {}", steam_main);

                g_threadTerminateFlag->flag.store(true);
                Sockets::Shutdown();
                g_millenniumThread->join();

                Logger.Log("Shutting down Millennium...");
                return steam_main;
            }
            #else
            {
                g_threadTerminateFlag->flag.store(true);
                g_millenniumThread = std::make_unique<std::thread>(EntryMain);
                g_millenniumThread->join();
                return 0;
            }
            #endif
        }
        #endif
    }

    void RemoveFromLdPreload()
    {
        const char* ldPreload = std::getenv("LD_PRELOAD");
        if (!ldPreload)
        {
            LOG_ERROR("LD_PRELOAD environment variable is not set, this shouldn't be possible?");
            return;
        }
        
        std::string ldPreloadStr(ldPreload);
        std::string millenniumPath = GetEnv("MILLENNIUM_RUNTIME_PATH");

        Logger.Log("Removing Millennium from LD_PRELOAD: {}", millenniumPath);
        
        // Tokenize the LD_PRELOAD string
        std::vector<std::string> tokens;
        std::stringstream ss(ldPreloadStr);
        std::string token;
        
        while (ss >> token)
        {
            if (token != millenniumPath)
            {
                tokens.push_back(token);
            }
        }
        
        std::string updatedLdPreload;
        for (size_t i = 0; i < tokens.size(); ++i)
        {
            if (i > 0) updatedLdPreload += " ";
            updatedLdPreload += tokens[i];
        }
        
        std::cout << "Updating LD_PRELOAD from [" << ldPreloadStr << "] to [" << updatedLdPreload << "]\n";
        
        if (setenv("LD_PRELOAD", updatedLdPreload.c_str(), 1) != 0)
        {
            std::perror("setenv");
        }
    }
    #ifdef MILLENNIUM_SHARED

    int IsSamePath(const char *path1, const char *path2) 
    {
        char realpath1[PATH_MAX], realpath2[PATH_MAX];
        struct stat stat1, stat2;

        // Get the real paths for both paths (resolves symlinks)
        if (realpath(path1, realpath1) == NULL) 
        {
            perror("realpath failed for path1");
            return 0;  // Error in resolving path
        }
        if (realpath(path2, realpath2) == NULL) 
        {
            perror("realpath failed for path2");
            return 0;  // Error in resolving path
        }

        // Compare resolved paths
        if (strcmp(realpath1, realpath2) != 0) 
        {
            return 0;  // Paths are different
        }

        // Check if both paths are symlinks and compare symlink targets
        if (lstat(path1, &stat1) == 0 && lstat(path2, &stat2) == 0) 
        {
            if (S_ISLNK(stat1.st_mode) && S_ISLNK(stat2.st_mode)) 
            {
                // Both are symlinks, compare the target paths
                char target1[PATH_MAX], target2[PATH_MAX];
                ssize_t len1 = readlink(path1, target1, sizeof(target1) - 1);
                ssize_t len2 = readlink(path2, target2, sizeof(target2) - 1);

                if (len1 == -1 || len2 == -1) 
                {
                    perror("readlink failed");
                    return 0;
                }

                target1[len1] = '\0';
                target2[len2] = '\0';

                // Compare the symlink targets
                if (strcmp(target1, target2) != 0) 
                {
                    return 0;  // Symlinks point to different targets
                }
            }
        }

        return 1;  // Paths are the same, including symlinks to each other
    }

    /** 
     * As of 1/7/2025 Steam offloads update checker to a child process. We don't want to hook that process. 
     */
    bool IsChildUpdaterProc(int argc, char **argv) 
    {
        for (int i = 0; i < argc; ++i) 
        {
            if (strcmp(argv[i], "-child-update-ui") == 0 || strcmp(argv[i], "-child-update-ui-socket") == 0) 
            {
                return true;
            }
        }
        return false;
    }

    /*
    * Trampoline for __libc_start_main() that replaces the real main
    * function with our hooked version.
    */
    int __libc_start_main(
        int (*main)(int, char **, char **), int argc, char **argv,
        int (*init)(int, char **, char **), void (*fini)(void), void (*rtld_fini)(void), void *stack_end)
    {
        /* Save the real main function address */
        fnMainOriginal = main;

        /* Get the address of the real __libc_start_main() */
        decltype(&__libc_start_main) orig = (decltype(&__libc_start_main))dlsym(RTLD_NEXT, "__libc_start_main");

        /** not loaded in a invalid child process */
        if (!IsSamePath(argv[0], GetEnv("MILLENNIUM__STEAM_EXE_PATH").c_str()) || IsChildUpdaterProc(argc, argv)) 
        {
            return orig(main, argc, argv, init, fini, rtld_fini, stack_end);
        }

        Logger.Log("Hooked __libc_start_main() {} pid: {}", argv[0], getpid());

        /* Remove the Millennium library from LD_PRELOAD */
        RemoveFromLdPreload();
        /* Log that we've loaded Millennium */
        #ifdef __linux__
        Logger.Log("Loaded Millennium on {}, system architecture {}", GetLinuxDistro(), GetSystemArchitecture());
        #endif
        /* ... and call it with our custom main function */
        return orig(MainHooked, argc, argv, init, fini, rtld_fini, stack_end);
    }
    #endif
}

int main(int argc, char **argv, char **envp)
{
    signal(SIGTERM, [](int signalCode) {
        Logger.Warn("Received terminate signal...");
        g_threadTerminateFlag->flag.store(true);
    });

    int result = MainHooked(argc, argv, envp);
    Logger.Log("Millennium main returned: {}", result);

    return result;
}
#endif
<|MERGE_RESOLUTION|>--- conflicted
+++ resolved
@@ -1,647 +1,643 @@
-﻿/**
- * ==================================================
- *   _____ _ _ _             _                     
- *  |     |_| | |___ ___ ___|_|_ _ _____           
- *  | | | | | | | -_|   |   | | | |     |          
- *  |_|_|_|_|_|_|___|_|_|_|_|_|___|_|_|_|          
- * 
- * ==================================================
- * 
- * Copyright (c) 2025 Project Millennium
- * 
- * Permission is hereby granted, free of charge, to any person obtaining a copy
- * of this software and associated documentation files (the "Software"), to deal
- * in the Software without restriction, including without limitation the rights
- * to use, copy, modify, merge, publish, distribute, sublicense, and/or sell
- * copies of the Software, and to permit persons to whom the Software is
- * furnished to do so, subject to the following conditions:
- * 
- * The above copyright notice and this permission notice shall be included in all
- * copies or substantial portions of the Software.
- * 
- * THE SOFTWARE IS PROVIDED "AS IS", WITHOUT WARRANTY OF ANY KIND, EXPRESS OR
- * IMPLIED, INCLUDING BUT NOT LIMITED TO THE WARRANTIES OF MERCHANTABILITY,
- * FITNESS FOR A PARTICULAR PURPOSE AND NONINFRINGEMENT. IN NO EVENT SHALL THE
- * AUTHORS OR COPYRIGHT HOLDERS BE LIABLE FOR ANY CLAIM, DAMAGES OR OTHER
- * LIABILITY, WHETHER IN AN ACTION OF CONTRACT, TORT OR OTHERWISE, ARISING FROM,
- * OUT OF OR IN CONNECTION WITH THE SOFTWARE OR THE USE OR OTHER DEALINGS IN THE
- * SOFTWARE.
- */
-
-#define UNICODE
-#ifdef _WIN32
-#define WIN32_LEAN_AND_MEAN 
-#include <winsock2.h>
-#define _WINSOCKAPI_
-#include <DbgHelp.h>
-#endif
-#include <filesystem>
-#include <fstream>
-#include <fmt/core.h>
-#include <internal_logger.h>
-#include "loader.h"
-#include "co_spawn.h"
-#include <signal.h>
-#include <cxxabi.h>
-#include "terminal_pipe.h"
-#include "executor.h"
-#include <env.h>
-#include "dbg/console.h"
-
-#ifdef __linux__
-extern "C" int IsSamePath(const char *path1, const char *path2);
-#endif
-
-/**
- * @brief Verify the environment to ensure that the CEF remote debugging is enabled.
- * .cef-enable-remote-debugging is a special file name that Steam uses to signal CEF to enable remote debugging.
- */
-const static void VerifyEnvironment() 
-{
-    const auto filePath = SystemIO::GetSteamPath() / ".cef-enable-remote-debugging";
-
-    // Steam's CEF Remote Debugger isn't exposed to port 8080
-    if (!std::filesystem::exists(filePath)) 
-    {
-        try 
-        {
-            std::ofstream file(filePath);
-            if (!file) 
-            {
-                throw std::runtime_error(fmt::format("Failed to create '{}': {}", filePath.string(), std::strerror(errno)));
-            }
-            file.close();
-        } 
-        catch (const std::exception& e) 
-        {
-            LOG_ERROR("Error enabling CEF remote debugging: {}", e.what());
-            #ifdef _WIN32
-            MessageBoxA(NULL, e.what(), "File Error", MB_ICONERROR | MB_OK);
-            #endif
-            std::exit(EXIT_FAILURE);
-        }
-
-        Logger.Log("Successfully enabled CEF remote debugging, you can now restart Steam...");
-        std::exit(1);
-    }
-
-    // Check if the user has set a Steam.cfg file to block updates, this is incompatible with Millennium as Millennium relies on the latest version of Steam. 
-    const auto steamUpdateBlock = SystemIO::GetSteamPath() / "Steam.cfg";
-
-    const std::string errorMessage = fmt::format("Millennium is incompatible with your {} config. This is a file you likely created to block Steam updates. In order for Millennium to properly function, remove it.", steamUpdateBlock.string());
-
-    if (std::filesystem::exists(steamUpdateBlock)) 
-    {
-        try
-        {
-            std::string steamConfig = SystemIO::ReadFileSync(steamUpdateBlock.string());
-
-            std::vector<std::string> blackListedKeys = { 
-                "BootStrapperInhibitAll",
-                "BootStrapperForceSelfUpdate",
-                "BootStrapperInhibitClientChecksum",
-                "BootStrapperInhibitBootstrapperChecksum",
-                "BootStrapperInhibitUpdateOnLaunch",
-            };
-
-            for (const auto& key : blackListedKeys) 
-            {
-                if (steamConfig.find(key) != std::string::npos) 
-                {
-                    throw SystemIO::FileException("Steam.cfg contains blacklisted keys");
-                }
-            }
-        }
-        catch(const SystemIO::FileException& e)
-        {
-            #ifdef _WIN32
-            MessageBoxA(NULL, errorMessage.c_str(), "Startup Error", MB_ICONERROR | MB_OK);
-            #endif
-
-            LOG_ERROR(errorMessage);
-        }
-    }
-}
-
-#include <exception>
-
-#ifdef _WIN32
-#include <windows.h>
-// Helper function to demangle C++ names for MinGW
-std::string DemangleName(const char* mangledName) 
-{
-    int status = 0;
-    std::unique_ptr<char, void(*)(void*)> demangled(abi::__cxa_demangle(mangledName, nullptr, nullptr, &status), std::free);
-    
-    if (status == 0 && demangled) 
-    {
-        return std::string(demangled.get());
-    } 
-    else 
-    {
-        // If demangling fails, return the original name
-        return std::string(mangledName);
-    }
-}
-
-void CaptureStackTrace(std::string& errorMessage, int maxFrames = 256)
-{
-    HANDLE process = GetCurrentProcess();
-    DWORD options = SymGetOptions();
-    options |= SYMOPT_LOAD_LINES | SYMOPT_DEFERRED_LOADS;
-    options &= ~SYMOPT_UNDNAME;
-    SymSetOptions(options);
-    
-    if (!SymInitialize(process, NULL, TRUE)) 
-    {
-        DWORD error = GetLastError();
-        errorMessage.append(fmt::format("\nFailed to initialize symbol handler: Error {}\n", error));
-        return;
-    }
-    
-    void* stack[maxFrames];
-    USHORT frames = CaptureStackBackTrace(0, maxFrames, stack, NULL);
-    
-    constexpr int MAX_NAME_LENGTH = 1024;
-    SYMBOL_INFO* symbol = (SYMBOL_INFO*)calloc(1, sizeof(SYMBOL_INFO) + MAX_NAME_LENGTH * sizeof(CHAR));
-
-    if (!symbol) 
-    {
-        errorMessage.append("\nFailed to allocate memory for symbols\n");
-        SymCleanup(process);
-        return;
-    }
-    
-    symbol->MaxNameLen = MAX_NAME_LENGTH - 1;
-    symbol->SizeOfStruct = sizeof(SYMBOL_INFO);
-
-    IMAGEHLP_LINE64 line;
-    line.SizeOfStruct = sizeof(IMAGEHLP_LINE64);
-    
-    errorMessage.append(fmt::format("\nStack trace ({} frames):\n", frames));
-    
-    for (USHORT i = 0; i < frames; i++) {
-        DWORD64 address = (DWORD64)(stack[i]);
-        DWORD64 displacement = 0;
-        
-        BOOL symbolResult = SymFromAddr(process, address, &displacement, symbol);
-        
-        if (symbolResult) 
-        {
-            // Try to demangle it for MinGW-compiled code
-            std::string demangledName;
-            
-            // Check if this looks like a C++ mangled name (typically starts with _Z for GCC/MinGW)
-            if (symbol->Name[0] == '_' && (symbol->Name[1] == 'Z' || symbol->Name[1] == 'N')) 
-            {
-                demangledName = DemangleName(symbol->Name);
-            } 
-            else 
-            {
-                // Not a GCC-style mangled name, use as is
-                demangledName = symbol->Name;
-            }
-            
-            // Get file and line info
-            DWORD lineDisplacement = 0;
-            BOOL lineResult = SymGetLineFromAddr64(process, address, &lineDisplacement, &line);
-            
-            if (lineResult) 
-            {
-                errorMessage.append(fmt::format("#{}: {} in {} at {}:{} +{}\n", i, demangledName, line.FileName, line.LineNumber, lineDisplacement));
-            } 
-            else 
-            {
-                errorMessage.append(fmt::format("#{}: {} at 0x{:X} (no line info, error: {})\n", i, demangledName, address, GetLastError()));
-            }   
-        } 
-        else 
-        {
-            errorMessage.append(fmt::format("#{}: 0x{:X} (unknown symbol, error: {})\n", i, address, GetLastError()));
-        }
-    }
-    
-    free(symbol);
-    SymCleanup(process);
-}
-#endif
-
-/**
- * @brief Custom terminate handler for Millennium.
- * This function is called when Millennium encounters a fatal error that it can't recover from.
- */
-void OnTerminate() 
-{
-    #ifdef _WIN32
-    if (IsDebuggerPresent()) __debugbreak();
-    #endif
-
-    auto const exceptionPtr = std::current_exception();
-    std::string errorMessage = "Millennium has a fatal error that it can't recover from, check the logs for more details!\n";
-
-    if (exceptionPtr) 
-    {
-        try 
-        {
-            int status;
-            errorMessage.append(fmt::format("Terminating with uncaught exception of type `{}`", abi::__cxa_demangle(abi::__cxa_current_exception_type()->name(), 0, 0, &status)));
-            std::rethrow_exception(exceptionPtr);
-        }
-        catch (const std::exception& e) 
-        {
-            errorMessage.append(fmt::format(" with `what()` = \"{}\"", e.what()));
-        }
-        catch (...) { }
-    }
-
-    #ifdef _WIN32
-    // Capture and print stack trace
-    CaptureStackTrace(errorMessage);
-    MessageBoxA(NULL, errorMessage.c_str(), "Oops!", MB_ICONERROR | MB_OK);
-
-    auto result = MessageBoxA(
-        NULL, 
-        "Would you like to open your logs folder?\nLook for a file called \"Standard Output_log.log\" "
-        "in the logs folder, that will have important debug information.\n\n"
-        "Please send this file to Millennium developers on our discord (steambrew.app/discord), it will help prevent this error from happening to you or others in the future.", 
-        "Error Recovery",
-        MB_ICONEXCLAMATION| MB_YESNO
-    );
-
-    if (result == IDYES) 
-    {
-        std::string logPath = (SystemIO::GetInstallPath() / "ext" / "logs").string();
-        ShellExecuteA(NULL, "open", logPath.c_str(), NULL, NULL, SW_SHOWNORMAL);
-    }
-
-    #elif __linux__
-    std::cerr << errorMessage << std::endl;
-    #endif
-}
-
-/**
- * @brief Millennium's main method, called on startup on both Windows and Linux.
- */
-const static void EntryMain() 
-{
-<<<<<<< HEAD
-    std::thread(show_console).detach();
-
-    #if _WIN32
-=======
-    #if defined(_WIN32)
->>>>>>> b50109e3
-    SetConsoleTitleA(std::string("Millennium@" + std::string(MILLENNIUM_VERSION)).c_str());
-    SetupEnvironmentVariables();
-    std::set_terminate(OnTerminate); // Set custom terminate handler for easier debugging
-    #endif
-    
-    /** Handle signal interrupts (^C) */
-    signal(SIGINT, [](int signalCode) { std::exit(128 + SIGINT); });
-
-
-    #ifdef _WIN32
-    /**
-    * Windows requires a special environment setup to redirect stdout to a pipe.
-    * This is necessary for the logger component to capture stdout from Millennium.
-    * This is also necessary to update the updater module from cache.
-    */
-    WinUtils::SetupWin32Environment();  
-    #endif 
-
-    const auto startTime = std::chrono::system_clock::now();
-    VerifyEnvironment();
-
-    std::shared_ptr<PluginLoader> loader = std::make_shared<PluginLoader>(startTime);
-    SetPluginLoader(loader);
-
-    PythonManager& manager = PythonManager::GetInstance();
-
-    /** Start the python backends */
-    std::thread(&PluginLoader::StartBackEnds, loader, std::ref(manager)).detach();
-
-    /** Start the injection process into the Steam web helper */
-    loader->StartFrontEnds();
-}
-
-__attribute__((constructor)) void __init_millennium() 
-{
-    #if defined(__linux__)
-    char path[PATH_MAX];
-    ssize_t len = readlink("/proc/self/exe", path, sizeof(path) - 1);
-    if (len != -1) {
-        path[len] = '\0';
-        const char* pathPtr = path;
-
-        // Check if the path is the same as the Steam executable
-        if (!IsSamePath(pathPtr, fmt::format("{}/.steam/steam/ubuntu12_32/steam", std::getenv("HOME")).c_str())) {
-            return;
-        }
-    } 
-    else {
-        perror("readlink");
-        return;
-    }
-    #endif
-
-    try
-    {
-        SetupEnvironmentVariables();
-    }
-    catch (const std::exception& e)
-    {
-        LOG_ERROR("Failed to set up environment variables: {}", e.what());
-        std::exit(EXIT_FAILURE);
-    }
-}
-
-#ifdef _WIN32
-std::unique_ptr<std::thread> g_millenniumThread;
-/**
- * @brief Entry point for Millennium on Windows.
- * @param fdwReason The reason for calling the DLL.
- * @return True if the DLL was successfully loaded, false otherwise.
- */
-extern "C" __attribute__((dllexport)) int __stdcall DllMain(HINSTANCE hinstDLL, DWORD fdwReason, LPVOID lpvReserved)
-{
-    switch (fdwReason) 
-    {
-        case DLL_PROCESS_ATTACH: 
-        {
-            g_millenniumThread = std::make_unique<std::thread>(EntryMain);
-            break;
-        }
-        case DLL_PROCESS_DETACH: 
-        {
-            // Logger.PrintMessage(" MAIN ", "Shutting Millennium down...", COL_MAGENTA);
-
-            // g_threadTerminateFlag->flag.store(true);
-            // Sockets::Shutdown();
-            // g_millenniumThread->join();
-            std::exit(0);
-            break;
-        }
-    }
-
-    return true;
-}
-
-#elif defined(__linux__) || defined(__APPLE__)
-#include <stdio.h>
-#include <stdlib.h>
-#include "helpers.h"
-#include <dlfcn.h>
-#include <fstream>
-#include <chrono>
-#include <ctime>
-#include <stdexcept>
-
-extern "C"
-{
-    /* Trampoline for the real main() */
-    static int (*fnMainOriginal)(int, char **, char **);
-    std::unique_ptr<std::thread> g_millenniumThread;
-
-    /** 
-     * Since this isn't an executable, and is "preloaded", the kernel doesn't implicitly load dependencies, so we need to manually. 
-    */
-    static constexpr const char* __LIBPYTHON_RUNTIME_PATH = LIBPYTHON_RUNTIME_PATH;
-
-    /** New interop funcs that receive calls from hooked libXtst */
-    namespace HookInterop
-    {
-        int StartMillennium()
-        {
-            Logger.Log("Hooked main() with PID: {}", getpid());
-            Logger.Log("Loading python libraries from {}", __LIBPYTHON_RUNTIME_PATH);
-
-            if (!dlopen(__LIBPYTHON_RUNTIME_PATH, RTLD_LAZY | RTLD_GLOBAL)) 
-            {
-                LOG_ERROR("Failed to load python libraries: {},\n\nThis is likely because it was not found on disk, try reinstalling Millennium.", dlerror());
-            }
-
-            g_millenniumThread = std::make_unique<std::thread>(EntryMain);
-            Logger.Log("Millennium started successfully.");
-            return 0;
-        }
-
-        int StopMillennium() 
-        {
-            Logger.Log("Unloading Millennium...");
-            g_threadTerminateFlag->flag.store(true);
-            
-            Sockets::Shutdown();
-            if (g_millenniumThread && g_millenniumThread->joinable()) 
-            {
-                g_millenniumThread->join();
-            }
-
-            Logger.Log("Millennium unloaded successfully.");
-            return 0;
-        }
-    }
-
-    /* Our fake main() that gets called by __libc_start_main() */
-    int MainHooked(int argc, char **argv, char **envp)
-    {
-        Logger.Log("Hooked main() with PID: {}", getpid());
-        Logger.Log("Loading python libraries from {}", __LIBPYTHON_RUNTIME_PATH);
-
-        if (!dlopen(__LIBPYTHON_RUNTIME_PATH, RTLD_LAZY | RTLD_GLOBAL)) 
-        {
-            LOG_ERROR("Failed to load python libraries: {},\n\nThis is likely because it was not found on disk, try reinstalling Millennium.", dlerror());
-        }
-
-        #ifdef __APPLE__
-        {
-            EntryMain();
-            Logger.Log("Shutting down Millennium...");
-
-            return 0;
-        }
-        #else
-        {
-            #ifdef MILLENNIUM_SHARED
-            {
-                /** Start Millennium on a new thread to prevent I/O blocking */
-                g_millenniumThread = std::make_unique<std::thread>(EntryMain);
-                int steam_main = fnMainOriginal(argc, argv, envp);
-                Logger.Log("Hooked Steam entry returned {}", steam_main);
-
-                g_threadTerminateFlag->flag.store(true);
-                Sockets::Shutdown();
-                g_millenniumThread->join();
-
-                Logger.Log("Shutting down Millennium...");
-                return steam_main;
-            }
-            #else
-            {
-                g_threadTerminateFlag->flag.store(true);
-                g_millenniumThread = std::make_unique<std::thread>(EntryMain);
-                g_millenniumThread->join();
-                return 0;
-            }
-            #endif
-        }
-        #endif
-    }
-
-    void RemoveFromLdPreload()
-    {
-        const char* ldPreload = std::getenv("LD_PRELOAD");
-        if (!ldPreload)
-        {
-            LOG_ERROR("LD_PRELOAD environment variable is not set, this shouldn't be possible?");
-            return;
-        }
-        
-        std::string ldPreloadStr(ldPreload);
-        std::string millenniumPath = GetEnv("MILLENNIUM_RUNTIME_PATH");
-
-        Logger.Log("Removing Millennium from LD_PRELOAD: {}", millenniumPath);
-        
-        // Tokenize the LD_PRELOAD string
-        std::vector<std::string> tokens;
-        std::stringstream ss(ldPreloadStr);
-        std::string token;
-        
-        while (ss >> token)
-        {
-            if (token != millenniumPath)
-            {
-                tokens.push_back(token);
-            }
-        }
-        
-        std::string updatedLdPreload;
-        for (size_t i = 0; i < tokens.size(); ++i)
-        {
-            if (i > 0) updatedLdPreload += " ";
-            updatedLdPreload += tokens[i];
-        }
-        
-        std::cout << "Updating LD_PRELOAD from [" << ldPreloadStr << "] to [" << updatedLdPreload << "]\n";
-        
-        if (setenv("LD_PRELOAD", updatedLdPreload.c_str(), 1) != 0)
-        {
-            std::perror("setenv");
-        }
-    }
-    #ifdef MILLENNIUM_SHARED
-
-    int IsSamePath(const char *path1, const char *path2) 
-    {
-        char realpath1[PATH_MAX], realpath2[PATH_MAX];
-        struct stat stat1, stat2;
-
-        // Get the real paths for both paths (resolves symlinks)
-        if (realpath(path1, realpath1) == NULL) 
-        {
-            perror("realpath failed for path1");
-            return 0;  // Error in resolving path
-        }
-        if (realpath(path2, realpath2) == NULL) 
-        {
-            perror("realpath failed for path2");
-            return 0;  // Error in resolving path
-        }
-
-        // Compare resolved paths
-        if (strcmp(realpath1, realpath2) != 0) 
-        {
-            return 0;  // Paths are different
-        }
-
-        // Check if both paths are symlinks and compare symlink targets
-        if (lstat(path1, &stat1) == 0 && lstat(path2, &stat2) == 0) 
-        {
-            if (S_ISLNK(stat1.st_mode) && S_ISLNK(stat2.st_mode)) 
-            {
-                // Both are symlinks, compare the target paths
-                char target1[PATH_MAX], target2[PATH_MAX];
-                ssize_t len1 = readlink(path1, target1, sizeof(target1) - 1);
-                ssize_t len2 = readlink(path2, target2, sizeof(target2) - 1);
-
-                if (len1 == -1 || len2 == -1) 
-                {
-                    perror("readlink failed");
-                    return 0;
-                }
-
-                target1[len1] = '\0';
-                target2[len2] = '\0';
-
-                // Compare the symlink targets
-                if (strcmp(target1, target2) != 0) 
-                {
-                    return 0;  // Symlinks point to different targets
-                }
-            }
-        }
-
-        return 1;  // Paths are the same, including symlinks to each other
-    }
-
-    /** 
-     * As of 1/7/2025 Steam offloads update checker to a child process. We don't want to hook that process. 
-     */
-    bool IsChildUpdaterProc(int argc, char **argv) 
-    {
-        for (int i = 0; i < argc; ++i) 
-        {
-            if (strcmp(argv[i], "-child-update-ui") == 0 || strcmp(argv[i], "-child-update-ui-socket") == 0) 
-            {
-                return true;
-            }
-        }
-        return false;
-    }
-
-    /*
-    * Trampoline for __libc_start_main() that replaces the real main
-    * function with our hooked version.
-    */
-    int __libc_start_main(
-        int (*main)(int, char **, char **), int argc, char **argv,
-        int (*init)(int, char **, char **), void (*fini)(void), void (*rtld_fini)(void), void *stack_end)
-    {
-        /* Save the real main function address */
-        fnMainOriginal = main;
-
-        /* Get the address of the real __libc_start_main() */
-        decltype(&__libc_start_main) orig = (decltype(&__libc_start_main))dlsym(RTLD_NEXT, "__libc_start_main");
-
-        /** not loaded in a invalid child process */
-        if (!IsSamePath(argv[0], GetEnv("MILLENNIUM__STEAM_EXE_PATH").c_str()) || IsChildUpdaterProc(argc, argv)) 
-        {
-            return orig(main, argc, argv, init, fini, rtld_fini, stack_end);
-        }
-
-        Logger.Log("Hooked __libc_start_main() {} pid: {}", argv[0], getpid());
-
-        /* Remove the Millennium library from LD_PRELOAD */
-        RemoveFromLdPreload();
-        /* Log that we've loaded Millennium */
-        #ifdef __linux__
-        Logger.Log("Loaded Millennium on {}, system architecture {}", GetLinuxDistro(), GetSystemArchitecture());
-        #endif
-        /* ... and call it with our custom main function */
-        return orig(MainHooked, argc, argv, init, fini, rtld_fini, stack_end);
-    }
-    #endif
-}
-
-int main(int argc, char **argv, char **envp)
-{
-    signal(SIGTERM, [](int signalCode) {
-        Logger.Warn("Received terminate signal...");
-        g_threadTerminateFlag->flag.store(true);
-    });
-
-    int result = MainHooked(argc, argv, envp);
-    Logger.Log("Millennium main returned: {}", result);
-
-    return result;
-}
-#endif
+﻿/**
+ * ==================================================
+ *   _____ _ _ _             _                     
+ *  |     |_| | |___ ___ ___|_|_ _ _____           
+ *  | | | | | | | -_|   |   | | | |     |          
+ *  |_|_|_|_|_|_|___|_|_|_|_|_|___|_|_|_|          
+ * 
+ * ==================================================
+ * 
+ * Copyright (c) 2025 Project Millennium
+ * 
+ * Permission is hereby granted, free of charge, to any person obtaining a copy
+ * of this software and associated documentation files (the "Software"), to deal
+ * in the Software without restriction, including without limitation the rights
+ * to use, copy, modify, merge, publish, distribute, sublicense, and/or sell
+ * copies of the Software, and to permit persons to whom the Software is
+ * furnished to do so, subject to the following conditions:
+ * 
+ * The above copyright notice and this permission notice shall be included in all
+ * copies or substantial portions of the Software.
+ * 
+ * THE SOFTWARE IS PROVIDED "AS IS", WITHOUT WARRANTY OF ANY KIND, EXPRESS OR
+ * IMPLIED, INCLUDING BUT NOT LIMITED TO THE WARRANTIES OF MERCHANTABILITY,
+ * FITNESS FOR A PARTICULAR PURPOSE AND NONINFRINGEMENT. IN NO EVENT SHALL THE
+ * AUTHORS OR COPYRIGHT HOLDERS BE LIABLE FOR ANY CLAIM, DAMAGES OR OTHER
+ * LIABILITY, WHETHER IN AN ACTION OF CONTRACT, TORT OR OTHERWISE, ARISING FROM,
+ * OUT OF OR IN CONNECTION WITH THE SOFTWARE OR THE USE OR OTHER DEALINGS IN THE
+ * SOFTWARE.
+ */
+
+#define UNICODE
+#ifdef _WIN32
+#define WIN32_LEAN_AND_MEAN 
+#include <winsock2.h>
+#define _WINSOCKAPI_
+#include <DbgHelp.h>
+#endif
+#include <filesystem>
+#include <fstream>
+#include <fmt/core.h>
+#include <internal_logger.h>
+#include "loader.h"
+#include "co_spawn.h"
+#include <signal.h>
+#include <cxxabi.h>
+#include "terminal_pipe.h"
+#include "executor.h"
+#include <env.h>
+#include "dbg/console.h"
+
+#ifdef __linux__
+extern "C" int IsSamePath(const char *path1, const char *path2);
+#endif
+
+/**
+ * @brief Verify the environment to ensure that the CEF remote debugging is enabled.
+ * .cef-enable-remote-debugging is a special file name that Steam uses to signal CEF to enable remote debugging.
+ */
+const static void VerifyEnvironment() 
+{
+    const auto filePath = SystemIO::GetSteamPath() / ".cef-enable-remote-debugging";
+
+    // Steam's CEF Remote Debugger isn't exposed to port 8080
+    if (!std::filesystem::exists(filePath)) 
+    {
+        try 
+        {
+            std::ofstream file(filePath);
+            if (!file) 
+            {
+                throw std::runtime_error(fmt::format("Failed to create '{}': {}", filePath.string(), std::strerror(errno)));
+            }
+            file.close();
+        } 
+        catch (const std::exception& e) 
+        {
+            LOG_ERROR("Error enabling CEF remote debugging: {}", e.what());
+            #ifdef _WIN32
+            MessageBoxA(NULL, e.what(), "File Error", MB_ICONERROR | MB_OK);
+            #endif
+            std::exit(EXIT_FAILURE);
+        }
+
+        Logger.Log("Successfully enabled CEF remote debugging, you can now restart Steam...");
+        std::exit(1);
+    }
+
+    // Check if the user has set a Steam.cfg file to block updates, this is incompatible with Millennium as Millennium relies on the latest version of Steam. 
+    const auto steamUpdateBlock = SystemIO::GetSteamPath() / "Steam.cfg";
+
+    const std::string errorMessage = fmt::format("Millennium is incompatible with your {} config. This is a file you likely created to block Steam updates. In order for Millennium to properly function, remove it.", steamUpdateBlock.string());
+
+    if (std::filesystem::exists(steamUpdateBlock)) 
+    {
+        try
+        {
+            std::string steamConfig = SystemIO::ReadFileSync(steamUpdateBlock.string());
+
+            std::vector<std::string> blackListedKeys = { 
+                "BootStrapperInhibitAll",
+                "BootStrapperForceSelfUpdate",
+                "BootStrapperInhibitClientChecksum",
+                "BootStrapperInhibitBootstrapperChecksum",
+                "BootStrapperInhibitUpdateOnLaunch",
+            };
+
+            for (const auto& key : blackListedKeys) 
+            {
+                if (steamConfig.find(key) != std::string::npos) 
+                {
+                    throw SystemIO::FileException("Steam.cfg contains blacklisted keys");
+                }
+            }
+        }
+        catch(const SystemIO::FileException& e)
+        {
+            #ifdef _WIN32
+            MessageBoxA(NULL, errorMessage.c_str(), "Startup Error", MB_ICONERROR | MB_OK);
+            #endif
+
+            LOG_ERROR(errorMessage);
+        }
+    }
+}
+
+#include <exception>
+
+#ifdef _WIN32
+#include <windows.h>
+// Helper function to demangle C++ names for MinGW
+std::string DemangleName(const char* mangledName) 
+{
+    int status = 0;
+    std::unique_ptr<char, void(*)(void*)> demangled(abi::__cxa_demangle(mangledName, nullptr, nullptr, &status), std::free);
+    
+    if (status == 0 && demangled) 
+    {
+        return std::string(demangled.get());
+    } 
+    else 
+    {
+        // If demangling fails, return the original name
+        return std::string(mangledName);
+    }
+}
+
+void CaptureStackTrace(std::string& errorMessage, int maxFrames = 256)
+{
+    HANDLE process = GetCurrentProcess();
+    DWORD options = SymGetOptions();
+    options |= SYMOPT_LOAD_LINES | SYMOPT_DEFERRED_LOADS;
+    options &= ~SYMOPT_UNDNAME;
+    SymSetOptions(options);
+    
+    if (!SymInitialize(process, NULL, TRUE)) 
+    {
+        DWORD error = GetLastError();
+        errorMessage.append(fmt::format("\nFailed to initialize symbol handler: Error {}\n", error));
+        return;
+    }
+    
+    void* stack[maxFrames];
+    USHORT frames = CaptureStackBackTrace(0, maxFrames, stack, NULL);
+    
+    constexpr int MAX_NAME_LENGTH = 1024;
+    SYMBOL_INFO* symbol = (SYMBOL_INFO*)calloc(1, sizeof(SYMBOL_INFO) + MAX_NAME_LENGTH * sizeof(CHAR));
+
+    if (!symbol) 
+    {
+        errorMessage.append("\nFailed to allocate memory for symbols\n");
+        SymCleanup(process);
+        return;
+    }
+    
+    symbol->MaxNameLen = MAX_NAME_LENGTH - 1;
+    symbol->SizeOfStruct = sizeof(SYMBOL_INFO);
+
+    IMAGEHLP_LINE64 line;
+    line.SizeOfStruct = sizeof(IMAGEHLP_LINE64);
+    
+    errorMessage.append(fmt::format("\nStack trace ({} frames):\n", frames));
+    
+    for (USHORT i = 0; i < frames; i++) {
+        DWORD64 address = (DWORD64)(stack[i]);
+        DWORD64 displacement = 0;
+        
+        BOOL symbolResult = SymFromAddr(process, address, &displacement, symbol);
+        
+        if (symbolResult) 
+        {
+            // Try to demangle it for MinGW-compiled code
+            std::string demangledName;
+            
+            // Check if this looks like a C++ mangled name (typically starts with _Z for GCC/MinGW)
+            if (symbol->Name[0] == '_' && (symbol->Name[1] == 'Z' || symbol->Name[1] == 'N')) 
+            {
+                demangledName = DemangleName(symbol->Name);
+            } 
+            else 
+            {
+                // Not a GCC-style mangled name, use as is
+                demangledName = symbol->Name;
+            }
+            
+            // Get file and line info
+            DWORD lineDisplacement = 0;
+            BOOL lineResult = SymGetLineFromAddr64(process, address, &lineDisplacement, &line);
+            
+            if (lineResult) 
+            {
+                errorMessage.append(fmt::format("#{}: {} in {} at {}:{} +{}\n", i, demangledName, line.FileName, line.LineNumber, lineDisplacement));
+            } 
+            else 
+            {
+                errorMessage.append(fmt::format("#{}: {} at 0x{:X} (no line info, error: {})\n", i, demangledName, address, GetLastError()));
+            }   
+        } 
+        else 
+        {
+            errorMessage.append(fmt::format("#{}: 0x{:X} (unknown symbol, error: {})\n", i, address, GetLastError()));
+        }
+    }
+    
+    free(symbol);
+    SymCleanup(process);
+}
+#endif
+
+/**
+ * @brief Custom terminate handler for Millennium.
+ * This function is called when Millennium encounters a fatal error that it can't recover from.
+ */
+void OnTerminate() 
+{
+    #ifdef _WIN32
+    if (IsDebuggerPresent()) __debugbreak();
+    #endif
+
+    auto const exceptionPtr = std::current_exception();
+    std::string errorMessage = "Millennium has a fatal error that it can't recover from, check the logs for more details!\n";
+
+    if (exceptionPtr) 
+    {
+        try 
+        {
+            int status;
+            errorMessage.append(fmt::format("Terminating with uncaught exception of type `{}`", abi::__cxa_demangle(abi::__cxa_current_exception_type()->name(), 0, 0, &status)));
+            std::rethrow_exception(exceptionPtr);
+        }
+        catch (const std::exception& e) 
+        {
+            errorMessage.append(fmt::format(" with `what()` = \"{}\"", e.what()));
+        }
+        catch (...) { }
+    }
+
+    #ifdef _WIN32
+    // Capture and print stack trace
+    CaptureStackTrace(errorMessage);
+    MessageBoxA(NULL, errorMessage.c_str(), "Oops!", MB_ICONERROR | MB_OK);
+
+    auto result = MessageBoxA(
+        NULL, 
+        "Would you like to open your logs folder?\nLook for a file called \"Standard Output_log.log\" "
+        "in the logs folder, that will have important debug information.\n\n"
+        "Please send this file to Millennium developers on our discord (steambrew.app/discord), it will help prevent this error from happening to you or others in the future.", 
+        "Error Recovery",
+        MB_ICONEXCLAMATION| MB_YESNO
+    );
+
+    if (result == IDYES) 
+    {
+        std::string logPath = (SystemIO::GetInstallPath() / "ext" / "logs").string();
+        ShellExecuteA(NULL, "open", logPath.c_str(), NULL, NULL, SW_SHOWNORMAL);
+    }
+
+    #elif __linux__
+    std::cerr << errorMessage << std::endl;
+    #endif
+}
+
+/**
+ * @brief Millennium's main method, called on startup on both Windows and Linux.
+ */
+const static void EntryMain() 
+{
+    std::thread(show_console).detach();
+
+    #if defined(_WIN32)
+    SetConsoleTitleA(std::string("Millennium@" + std::string(MILLENNIUM_VERSION)).c_str());
+    SetupEnvironmentVariables();
+    std::set_terminate(OnTerminate); // Set custom terminate handler for easier debugging
+    #endif
+    
+    /** Handle signal interrupts (^C) */
+    signal(SIGINT, [](int signalCode) { std::exit(128 + SIGINT); });
+
+
+    #ifdef _WIN32
+    /**
+    * Windows requires a special environment setup to redirect stdout to a pipe.
+    * This is necessary for the logger component to capture stdout from Millennium.
+    * This is also necessary to update the updater module from cache.
+    */
+    WinUtils::SetupWin32Environment();  
+    #endif 
+
+    const auto startTime = std::chrono::system_clock::now();
+    VerifyEnvironment();
+
+    std::shared_ptr<PluginLoader> loader = std::make_shared<PluginLoader>(startTime);
+    SetPluginLoader(loader);
+
+    PythonManager& manager = PythonManager::GetInstance();
+
+    /** Start the python backends */
+    std::thread(&PluginLoader::StartBackEnds, loader, std::ref(manager)).detach();
+
+    /** Start the injection process into the Steam web helper */
+    loader->StartFrontEnds();
+}
+
+__attribute__((constructor)) void __init_millennium() 
+{
+    #if defined(__linux__)
+    char path[PATH_MAX];
+    ssize_t len = readlink("/proc/self/exe", path, sizeof(path) - 1);
+    if (len != -1) {
+        path[len] = '\0';
+        const char* pathPtr = path;
+
+        // Check if the path is the same as the Steam executable
+        if (!IsSamePath(pathPtr, fmt::format("{}/.steam/steam/ubuntu12_32/steam", std::getenv("HOME")).c_str())) {
+            return;
+        }
+    } 
+    else {
+        perror("readlink");
+        return;
+    }
+    #endif
+
+    try
+    {
+        SetupEnvironmentVariables();
+    }
+    catch (const std::exception& e)
+    {
+        LOG_ERROR("Failed to set up environment variables: {}", e.what());
+        std::exit(EXIT_FAILURE);
+    }
+}
+
+#ifdef _WIN32
+std::unique_ptr<std::thread> g_millenniumThread;
+/**
+ * @brief Entry point for Millennium on Windows.
+ * @param fdwReason The reason for calling the DLL.
+ * @return True if the DLL was successfully loaded, false otherwise.
+ */
+extern "C" __attribute__((dllexport)) int __stdcall DllMain(HINSTANCE hinstDLL, DWORD fdwReason, LPVOID lpvReserved)
+{
+    switch (fdwReason) 
+    {
+        case DLL_PROCESS_ATTACH: 
+        {
+            g_millenniumThread = std::make_unique<std::thread>(EntryMain);
+            break;
+        }
+        case DLL_PROCESS_DETACH: 
+        {
+            // Logger.PrintMessage(" MAIN ", "Shutting Millennium down...", COL_MAGENTA);
+
+            // g_threadTerminateFlag->flag.store(true);
+            // Sockets::Shutdown();
+            // g_millenniumThread->join();
+            std::exit(0);
+            break;
+        }
+    }
+
+    return true;
+}
+
+#elif defined(__linux__) || defined(__APPLE__)
+#include <stdio.h>
+#include <stdlib.h>
+#include "helpers.h"
+#include <dlfcn.h>
+#include <fstream>
+#include <chrono>
+#include <ctime>
+#include <stdexcept>
+
+extern "C"
+{
+    /* Trampoline for the real main() */
+    static int (*fnMainOriginal)(int, char **, char **);
+    std::unique_ptr<std::thread> g_millenniumThread;
+
+    /** 
+     * Since this isn't an executable, and is "preloaded", the kernel doesn't implicitly load dependencies, so we need to manually. 
+    */
+    static constexpr const char* __LIBPYTHON_RUNTIME_PATH = LIBPYTHON_RUNTIME_PATH;
+
+    /** New interop funcs that receive calls from hooked libXtst */
+    namespace HookInterop
+    {
+        int StartMillennium()
+        {
+            Logger.Log("Hooked main() with PID: {}", getpid());
+            Logger.Log("Loading python libraries from {}", __LIBPYTHON_RUNTIME_PATH);
+
+            if (!dlopen(__LIBPYTHON_RUNTIME_PATH, RTLD_LAZY | RTLD_GLOBAL)) 
+            {
+                LOG_ERROR("Failed to load python libraries: {},\n\nThis is likely because it was not found on disk, try reinstalling Millennium.", dlerror());
+            }
+
+            g_millenniumThread = std::make_unique<std::thread>(EntryMain);
+            Logger.Log("Millennium started successfully.");
+            return 0;
+        }
+
+        int StopMillennium() 
+        {
+            Logger.Log("Unloading Millennium...");
+            g_threadTerminateFlag->flag.store(true);
+            
+            Sockets::Shutdown();
+            if (g_millenniumThread && g_millenniumThread->joinable()) 
+            {
+                g_millenniumThread->join();
+            }
+
+            Logger.Log("Millennium unloaded successfully.");
+            return 0;
+        }
+    }
+
+    /* Our fake main() that gets called by __libc_start_main() */
+    int MainHooked(int argc, char **argv, char **envp)
+    {
+        Logger.Log("Hooked main() with PID: {}", getpid());
+        Logger.Log("Loading python libraries from {}", __LIBPYTHON_RUNTIME_PATH);
+
+        if (!dlopen(__LIBPYTHON_RUNTIME_PATH, RTLD_LAZY | RTLD_GLOBAL)) 
+        {
+            LOG_ERROR("Failed to load python libraries: {},\n\nThis is likely because it was not found on disk, try reinstalling Millennium.", dlerror());
+        }
+
+        #ifdef __APPLE__
+        {
+            EntryMain();
+            Logger.Log("Shutting down Millennium...");
+
+            return 0;
+        }
+        #else
+        {
+            #ifdef MILLENNIUM_SHARED
+            {
+                /** Start Millennium on a new thread to prevent I/O blocking */
+                g_millenniumThread = std::make_unique<std::thread>(EntryMain);
+                int steam_main = fnMainOriginal(argc, argv, envp);
+                Logger.Log("Hooked Steam entry returned {}", steam_main);
+
+                g_threadTerminateFlag->flag.store(true);
+                Sockets::Shutdown();
+                g_millenniumThread->join();
+
+                Logger.Log("Shutting down Millennium...");
+                return steam_main;
+            }
+            #else
+            {
+                g_threadTerminateFlag->flag.store(true);
+                g_millenniumThread = std::make_unique<std::thread>(EntryMain);
+                g_millenniumThread->join();
+                return 0;
+            }
+            #endif
+        }
+        #endif
+    }
+
+    void RemoveFromLdPreload()
+    {
+        const char* ldPreload = std::getenv("LD_PRELOAD");
+        if (!ldPreload)
+        {
+            LOG_ERROR("LD_PRELOAD environment variable is not set, this shouldn't be possible?");
+            return;
+        }
+        
+        std::string ldPreloadStr(ldPreload);
+        std::string millenniumPath = GetEnv("MILLENNIUM_RUNTIME_PATH");
+
+        Logger.Log("Removing Millennium from LD_PRELOAD: {}", millenniumPath);
+        
+        // Tokenize the LD_PRELOAD string
+        std::vector<std::string> tokens;
+        std::stringstream ss(ldPreloadStr);
+        std::string token;
+        
+        while (ss >> token)
+        {
+            if (token != millenniumPath)
+            {
+                tokens.push_back(token);
+            }
+        }
+        
+        std::string updatedLdPreload;
+        for (size_t i = 0; i < tokens.size(); ++i)
+        {
+            if (i > 0) updatedLdPreload += " ";
+            updatedLdPreload += tokens[i];
+        }
+        
+        std::cout << "Updating LD_PRELOAD from [" << ldPreloadStr << "] to [" << updatedLdPreload << "]\n";
+        
+        if (setenv("LD_PRELOAD", updatedLdPreload.c_str(), 1) != 0)
+        {
+            std::perror("setenv");
+        }
+    }
+    #ifdef MILLENNIUM_SHARED
+
+    int IsSamePath(const char *path1, const char *path2) 
+    {
+        char realpath1[PATH_MAX], realpath2[PATH_MAX];
+        struct stat stat1, stat2;
+
+        // Get the real paths for both paths (resolves symlinks)
+        if (realpath(path1, realpath1) == NULL) 
+        {
+            perror("realpath failed for path1");
+            return 0;  // Error in resolving path
+        }
+        if (realpath(path2, realpath2) == NULL) 
+        {
+            perror("realpath failed for path2");
+            return 0;  // Error in resolving path
+        }
+
+        // Compare resolved paths
+        if (strcmp(realpath1, realpath2) != 0) 
+        {
+            return 0;  // Paths are different
+        }
+
+        // Check if both paths are symlinks and compare symlink targets
+        if (lstat(path1, &stat1) == 0 && lstat(path2, &stat2) == 0) 
+        {
+            if (S_ISLNK(stat1.st_mode) && S_ISLNK(stat2.st_mode)) 
+            {
+                // Both are symlinks, compare the target paths
+                char target1[PATH_MAX], target2[PATH_MAX];
+                ssize_t len1 = readlink(path1, target1, sizeof(target1) - 1);
+                ssize_t len2 = readlink(path2, target2, sizeof(target2) - 1);
+
+                if (len1 == -1 || len2 == -1) 
+                {
+                    perror("readlink failed");
+                    return 0;
+                }
+
+                target1[len1] = '\0';
+                target2[len2] = '\0';
+
+                // Compare the symlink targets
+                if (strcmp(target1, target2) != 0) 
+                {
+                    return 0;  // Symlinks point to different targets
+                }
+            }
+        }
+
+        return 1;  // Paths are the same, including symlinks to each other
+    }
+
+    /** 
+     * As of 1/7/2025 Steam offloads update checker to a child process. We don't want to hook that process. 
+     */
+    bool IsChildUpdaterProc(int argc, char **argv) 
+    {
+        for (int i = 0; i < argc; ++i) 
+        {
+            if (strcmp(argv[i], "-child-update-ui") == 0 || strcmp(argv[i], "-child-update-ui-socket") == 0) 
+            {
+                return true;
+            }
+        }
+        return false;
+    }
+
+    /*
+    * Trampoline for __libc_start_main() that replaces the real main
+    * function with our hooked version.
+    */
+    int __libc_start_main(
+        int (*main)(int, char **, char **), int argc, char **argv,
+        int (*init)(int, char **, char **), void (*fini)(void), void (*rtld_fini)(void), void *stack_end)
+    {
+        /* Save the real main function address */
+        fnMainOriginal = main;
+
+        /* Get the address of the real __libc_start_main() */
+        decltype(&__libc_start_main) orig = (decltype(&__libc_start_main))dlsym(RTLD_NEXT, "__libc_start_main");
+
+        /** not loaded in a invalid child process */
+        if (!IsSamePath(argv[0], GetEnv("MILLENNIUM__STEAM_EXE_PATH").c_str()) || IsChildUpdaterProc(argc, argv)) 
+        {
+            return orig(main, argc, argv, init, fini, rtld_fini, stack_end);
+        }
+
+        Logger.Log("Hooked __libc_start_main() {} pid: {}", argv[0], getpid());
+
+        /* Remove the Millennium library from LD_PRELOAD */
+        RemoveFromLdPreload();
+        /* Log that we've loaded Millennium */
+        #ifdef __linux__
+        Logger.Log("Loaded Millennium on {}, system architecture {}", GetLinuxDistro(), GetSystemArchitecture());
+        #endif
+        /* ... and call it with our custom main function */
+        return orig(MainHooked, argc, argv, init, fini, rtld_fini, stack_end);
+    }
+    #endif
+}
+
+int main(int argc, char **argv, char **envp)
+{
+    signal(SIGTERM, [](int signalCode) {
+        Logger.Warn("Received terminate signal...");
+        g_threadTerminateFlag->flag.store(true);
+    });
+
+    int result = MainHooked(argc, argv, envp);
+    Logger.Log("Millennium main returned: {}", result);
+
+    return result;
+}
+#endif