--- conflicted
+++ resolved
@@ -102,46 +102,31 @@
         { "MILLENNIUM__STEAM_PATH",   SystemIO::GetSteamPath()  .string() }
     };
 
-<<<<<<< HEAD
     #ifdef MILLENNIUM_SDK_DEVELOPMENT_MODE_ASSETS
-=======
     #if defined(MILLENNIUM_SDK_DEVELOPMENT_MODE_ASSETS)
->>>>>>> 225d02c2
         #pragma message("Using custom SDK path: " MILLENNIUM_SDK_DEVELOPMENT_MODE_ASSETS)
         const auto shimsPath = MILLENNIUM_SDK_DEVELOPMENT_MODE_ASSETS;
     #else
         #ifdef _WIN32
             const auto shimsPath = SystemIO::GetInstallPath().string() + "/ext/data/shims";
-<<<<<<< HEAD
         #elif __linux__
-=======
-        #else
->>>>>>> 225d02c2
             const auto shimsPath = "/usr/share/millennium/shims";
         #endif
     #endif
 
-<<<<<<< HEAD
-    #ifdef MILLENNIUM_FRONTEND_DEVELOPMENT_MODE_ASSETS
-=======
     #if defined(MILLENNIUM_FRONTEND_DEVELOPMENT_MODE_ASSETS)
->>>>>>> 225d02c2
         #pragma message("Using development mode frontend: " MILLENNIUM_FRONTEND_DEVELOPMENT_MODE_ASSETS)
         const auto assetsPath = MILLENNIUM_FRONTEND_DEVELOPMENT_MODE_ASSETS;
     #else
         #ifdef _WIN32
             const auto assetsPath = SystemIO::GetInstallPath().string() + "/ext/data/assets";
-<<<<<<< HEAD
         #elif __linux__
-=======
-        #else
->>>>>>> 225d02c2
             const auto assetsPath = "/usr/share/millennium/assets";
         #endif
     #endif
 
-    #ifdef _WIN32
     const auto dataLibPath = std::filesystem::path(assetsPath).parent_path().generic_string();
+  
     #ifdef _WIN32
     std::map<std::string, std::string> environment_windows = {
         { "MILLENNIUM__PLUGINS_PATH",   SystemIO::GetInstallPath().string() + "/plugins" },
@@ -165,12 +150,7 @@
     if (access(pythonEnvBin.c_str(), F_OK) == -1) {
         std::system(fmt::format("{}/bin/python3.11 -m venv {} --system-site-packages --symlinks", MILLENNIUM__PYTHON_ENV, pythonEnv).c_str());
     }
-
-<<<<<<< HEAD
-=======
-    const auto dataLibPath = std::filesystem::path(assetsPath).parent_path().generic_string();
-
->>>>>>> 225d02c2
+  
     std::map<std::string, std::string> environment_unix = {
         { "MILLENNIUM_RUNTIME_PATH", "/usr/lib/millennium/libmillennium_x86.so" },
         { "LIBPYTHON_RUNTIME_PATH",  LIBPYTHON_RUNTIME_PATH },
