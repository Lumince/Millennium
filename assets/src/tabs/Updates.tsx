import { useEffect, useState } from 'react';
import {
	DialogBodyText,
	DialogButton,
	DialogControlsSection,
	IconsModule,
	pluginSelf,
	SteamSpinner,
	Field,
	callable,
	ConfirmModal,
	showModal,
} from '@steambrew/client';
import { locale } from '../locales';
import { ThemeItem } from '../types';
import { ConnectionFailed } from '../custom_components/ConnectionFailed';
import { SettingsDialogSubHeader } from '../components/ISteamComponents';
import Markdown from 'markdown-to-jsx';

interface UpdateProps {
	updates: UpdateItemType[];
	pluginUpdates: any[];
	fetchUpdates: (force?: boolean) => Promise<boolean>;
}

interface UpdateItemType {
	message: string; // Commit message
	date: string; // Humanized since timestamp
	commit: string; // Full GitHub commit URI
	native: string; // Folder name in skins folder.
	name: string; // Common display name
}

const UpToDateModal: React.FC = () => {
	return (
		<div className="MillenniumUpToDate_Container">
			<IconsModule.Checkmark width="64" />
			<div className="MillenniumUpToDate_Header">{locale.updatePanelNoUpdatesFound}</div>
		</div>
	);
};

const timeAgo = (dateString: string) => {
	const rtf = new Intl.RelativeTimeFormat('en', { numeric: 'auto' });
	const date = new Date(dateString);
	const now = new Date();
	const seconds = Math.floor((now.getTime() - date.getTime()) / 1000);

	const intervals = {
		year: 31536000,
		month: 2592000,
		week: 604800,
		day: 86400,
		hour: 3600,
		minute: 60,
		second: 1,
	} as const;

	for (const [unit, value] of Object.entries(intervals)) {
		const diff = Math.floor(seconds / value);
		if (diff >= 1) {
			return rtf.format(-diff, unit as Intl.RelativeTimeFormatUnit);
		}
	}

	return 'just now';
};

const UpdateTheme = callable<[{ native: string }], boolean>('updater.update_theme');
const UpdatePlugin = callable<[{ id: string; name: string }], boolean>('plugin_updater.download_and_update_plugin');
const FindAllPlugins = callable<[], string>('find_all_plugins');

const ShowMessageBox = (message: string, title?: string) => {
	return new Promise((resolve) => {
		const onOK = () => resolve(true);
		const onCancel = () => resolve(false);

		showModal(
			<ConfirmModal
				// @ts-ignore
				strTitle={title ?? LocalizationManager.LocalizeString('#InfoSettings_Title')}
				strDescription={message}
				onOK={onOK}
				onCancel={onCancel}
			/>,
			pluginSelf.windows['Millennium'],
			{
				bNeverPopOut: false,
			},
		);
	});
};

interface FormatString {
	(template: string, ...args: string[]): string;
}

const formatString: FormatString = (template, ...args) => {
	return template.replace(/{(\d+)}/g, (match, index) => {
		return index < args.length ? args[index] : match; // Replace {index} with the corresponding argument or leave it unchanged
	});
};

const MakeAnchorExternalLink = ({ children, ...props }: { children: any } & React.AnchorHTMLAttributes<HTMLAnchorElement>) => (
	<a {...props} href="#" onClick={() => SteamClient.System.OpenInSystemBrowser(props.href)}>
		{children}
	</a>
);

const RenderAvailableUpdates: React.FC<UpdateProps> = ({ updates, pluginUpdates, fetchUpdates }) => {
	const [updatingThemes, setUpdatingThemes] = useState<Array<any>>([]);
	const [updatingPlugins, setUpdatingPlugins] = useState<Array<any>>([]);

	const viewMoreClick = (props: UpdateItemType) => SteamClient.System.OpenInSystemBrowser(props?.commit);
	const pluginViewMoreClick = (props: any) =>
		SteamClient.System.OpenInSystemBrowser(
			`https://github.com/${props?.pluginInfo?.repoOwner}/${props?.pluginInfo?.repoName}/tree/${props?.commit}`,
		);

	const StartThemeUpdate = async (updateObject: UpdateItemType, index: number) => {
		setUpdatingThemes({ ...updatingThemes, [index]: true });

		if (await UpdateTheme({ native: updateObject.native })) {
			/** Check for updates */
			await fetchUpdates(true);
			const activeTheme: ThemeItem = pluginSelf.activeTheme;

			/** Check if the updated theme is currently in use, if so reload */
			const reload = await ShowMessageBox(
				formatString(
					activeTheme?.native === updateObject?.native ? locale.updateSuccessfulRestart : locale.updateSuccessful,
					updateObject?.name,
				),
				// @ts-ignore
				LocalizationManager.LocalizeString('#ImageUpload_SuccessCard'),
			);

			if (activeTheme?.native === updateObject?.native && reload) {
				SteamClient.Browser.RestartJSContext();
			}
		} else {
			// @ts-ignore
			ShowMessageBox(formatString(locale.updateFailed, updateObject?.name), LocalizationManager.LocalizeString('#Generic_Error'));
		}
	};

	const StartPluginUpdate = async (updateObject: any, index: number) => {
		setUpdatingPlugins({ ...updatingPlugins, [index]: true });

		if (await UpdatePlugin({ id: updateObject?.id, name: updateObject?.pluginDirectory })) {
			await fetchUpdates(true);

			/** Check if the plugin is currently enabled, if so reload */
			const plugins = JSON.parse(await FindAllPlugins());
			const plugin = plugins.find((plugin: any) => plugin.id === updateObject?.id);

			if (plugin?.enabled) {
				const reload = await ShowMessageBox(
					formatString(locale.updateSuccessfulRestart, updateObject?.pluginDirectory),
					// @ts-ignore
					LocalizationManager.LocalizeString('#ImageUpload_SuccessCard'),
				);

				if (reload) {
					SteamClient.Browser.RestartJSContext();
				}
			}
		} else {
			// @ts-ignore
			ShowMessageBox(formatString(locale.updateFailed, updateObject?.name), LocalizationManager.LocalizeString('#Generic_Error'));
		}

		setUpdatingPlugins({ ...updatingPlugins, [index]: false });
	};
<<<<<<< HEAD
=======

	const fieldButtonsStyles: CSSProperties = { display: 'flex', gap: '8px' };
	const updateDescriptionStyles: CSSProperties = { display: 'flex', flexDirection: 'column' };
	const updateLabelStyles: CSSProperties = { display: 'flex', alignItems: 'center', gap: '8px' };
>>>>>>> f3d06568

	return (
		<DialogControlsSection>
			<SettingsDialogSubHeader>{locale.updatePanelHasUpdates}</SettingsDialogSubHeader>
			<DialogBodyText className="_3fPiC9QRyT5oJ6xePCVYz8">{locale.updatePanelHasUpdatesSub}</DialogBodyText>

			{updates?.map((update: UpdateItemType, index: number) => (
				<>
					<Field
						key={index}
						className="MillenniumUpdateField"
						label={
							<div className="MillenniumUpdates_Label">
								<div className="MillenniumUpdates_LabelType" data-type="theme">
									Theme
								</div>
								{update.name}
							</div>
						}
						description={
							<div className="MillenniumUpdates_Description">
								<div>
									<b>{locale.updatePanelReleasedTag}</b> {update?.date}
								</div>
								<div>
									<b>{locale.updatePanelReleasePatchNotes}</b>&nbsp;
									<Markdown options={{ overrides: { a: { component: MakeAnchorExternalLink } } }}>{update?.message}</Markdown>
								</div>
							</div>
						}
					>
<<<<<<< HEAD
						<DialogButton onClick={() => viewMoreClick(update)} className="MillenniumIconButton _3epr8QYWw_FqFgMx38YEEm">
							<IconsModule.Hyperlink />
						</DialogButton>
						<DialogButton onClick={() => updateItemMessage(update, index)} className="MillenniumIconButton _3epr8QYWw_FqFgMx38YEEm">
							{updating[index] ? <SteamSpinner background={'transparent'} /> : <IconsModule.Download />}
						</DialogButton>
=======
						<div style={fieldButtonsStyles}>
							<DialogButton onClick={() => viewMoreClick(update)} className="_3epr8QYWw_FqFgMx38YEEm">
								<IconsModule.Hyperlink style={{ width: '16px', height: '16px' }} />
							</DialogButton>
							<DialogButton
								onClick={() => StartThemeUpdate(update, index)}
								className="_3epr8QYWw_FqFgMx38YEEm"
								style={{ ...(updatingThemes[index] ? { padding: '8px 11px' } : { padding: '8px 14px' }) }}
							>
								{updatingThemes[index] ? (
									<SteamSpinner background={'transparent'} style={{ width: '16px', height: '16px' }} />
								) : (
									<IconsModule.Download style={{ width: '16px', height: '16px' }} />
								)}
							</DialogButton>
						</div>
>>>>>>> f3d06568
					</Field>
				</>
			))}

<<<<<<< HEAD
			{pluginUpdates.map((update: any, index: number) => (
				<>
					<Field
						key={index}
						label={
							<div className="MillenniumUpdates_Label">
								<div className="MillenniumUpdates_LabelType" data-type="plugin">
									Plugin
								</div>
								{update?.pluginInfo?.pluginJson?.common_name}
							</div>
						}
						description={
							<div className="MillenniumUpdates_Description">
								<div>
									<b>{locale.updatePanelReleasedTag}</b> {timeAgo(update?.pluginInfo?.commitDate)}
								</div>
								<div>
									<b>{locale.updatePanelReleasePatchNotes}</b> {update?.message}
								</div>
							</div>
						}
					>
						<DialogButton onClick={() => viewMoreClick(update)} className="MillenniumIconButton _3epr8QYWw_FqFgMx38YEEm">
							<IconsModule.Hyperlink />
						</DialogButton>
						<DialogButton onClick={() => updateItemMessage(update, index)} className="MillenniumIconButton _3epr8QYWw_FqFgMx38YEEm">
							{updating[index] ? <SteamSpinner background={'transparent'} /> : <IconsModule.Download />}
						</DialogButton>
					</Field>
				</>
			))}
=======
			{pluginUpdates?.map(
				(update: any, index: number) =>
					update?.hasUpdate && (
						<>
							<Field
								key={index}
								label={
									<div style={updateLabelStyles}>
										<div
											className="update-item-type"
											style={{ color: 'white', fontSize: '12px', padding: '4px', background: '#564688', borderRadius: '6px' }}
										>
											Plugin
										</div>
										{update?.pluginInfo?.pluginJson?.common_name}
									</div>
								}
								description={
									<div style={updateDescriptionStyles}>
										<div>
											<b>{locale.updatePanelReleasedTag}</b> {timeAgo(update?.pluginInfo?.commitDate)}
										</div>
										<div>
											<b>{locale.updatePanelReleasePatchNotes}</b>&nbsp;
											<Markdown options={{ overrides: { a: { component: MakeAnchorExternalLink } } }}>
												{update?.commitMessage}
											</Markdown>
										</div>
									</div>
								}
								bottomSeparator={pluginUpdates.length - 1 === index ? 'none' : 'standard'}
							>
								<div style={fieldButtonsStyles}>
									<DialogButton onClick={() => pluginViewMoreClick(update)} className="_3epr8QYWw_FqFgMx38YEEm">
										<IconsModule.Hyperlink style={{ width: '16px', height: '16px' }} />
									</DialogButton>
									<DialogButton
										onClick={() => StartPluginUpdate(update, index)}
										className="_3epr8QYWw_FqFgMx38YEEm"
										style={{
											...(updatingPlugins[index] ? { padding: '8px 11px' } : { padding: '8px 14px' }),
											minWidth: 'fit-content',
											display: 'flex',
											justifyContent: 'center',
											alignItems: 'center',
											gap: '11px',
										}}
									>
										{updatingPlugins[index] ? (
											<SteamSpinner background={'transparent'} style={{ width: '16px', height: '16px' }} />
										) : (
											<>
												{update?.pluginInfo?.diskUsage}
												<IconsModule.Download style={{ width: '16px', height: '16px' }} />
											</>
										)}
									</DialogButton>
								</div>
							</Field>
						</>
					),
			)}
>>>>>>> f3d06568
		</DialogControlsSection>
	);
};

const GetUpdateList = callable<[{ force: boolean }], any>('updater.get_update_list');
const GetPluginUpdates = callable<[{ force: boolean }], any>('plugin_updater.check_for_updates');

const HasAnyUpdates = (updates: any, pluginUpdates: any) => {
	return updates.length > 0 || pluginUpdates?.some((update: any) => update?.hasUpdate);
};

const UpdatesViewModal: React.FC = () => {
	const [updates, setUpdates] = useState<Array<UpdateItemType>>(null);
	const [pluginUpdates, setPluginUpdates] = useState<any>(null);
	const [hasReceivedUpdates, setHasReceivedUpdates] = useState<boolean>(false);

	const FetchAvailableUpdates = async (force: boolean = false): Promise<boolean> =>
		new Promise(async (resolve, reject) => {
			try {
				const updateList = JSON.parse(await GetUpdateList({ force: force }));
				const pluginUpdates = JSON.parse(await GetPluginUpdates({ force: force }));

				console.log(`Plugin updates:`, pluginUpdates);
				console.log(`Theme updates:`, updateList);

				pluginSelf.connectionFailed = false;

				setUpdates(updateList.updates);
				setPluginUpdates(pluginUpdates);
				setHasReceivedUpdates(true);
				resolve(true);
			} catch (exception) {
				console.error('Failed to fetch updates');
				pluginSelf.connectionFailed = true;
				reject(false);
			}
			resolve(true);
		});

	useEffect(() => {
		FetchAvailableUpdates();
	}, []);

	/** Check if the connection failed, this usually means the backend crashed or couldn't load */
	if (pluginSelf.connectionFailed) {
		return <ConnectionFailed />;
	}

<<<<<<< HEAD
	return !hasReceivedUpdates ? (
		<SteamSpinner background={'transparent'} />
	) : (
		updates &&
			(!updates.length && !pluginUpdates.length ? (
				<UpToDateModal />
			) : (
				<RenderAvailableUpdates updates={updates} fetchUpdates={FetchAvailableUpdates} pluginUpdates={pluginUpdates} />
			))
=======
	/** Check if the updates have been received, if not show a loading spinner */
	if (!hasReceivedUpdates) {
		return <SteamSpinner background={'transparent'} />;
	}

	return (
		<>
			<style>{`
				img[alt="Steam Spinner"] {
					height: 22px !important;
					width: auto !important;
				}

				img[alt="Steam Spinner"] + div {
					display: none !important;
				}

				.DialogControlsSection {
					margin-top: 0px !important;
				}
			`}</style>

			{!HasAnyUpdates(updates, pluginUpdates) ? (
				<UpToDateModal />
			) : (
				<RenderAvailableUpdates updates={updates} fetchUpdates={FetchAvailableUpdates} pluginUpdates={pluginUpdates} />
			)}
		</>
>>>>>>> f3d06568
	);
};

export { UpdatesViewModal };<|MERGE_RESOLUTION|>--- conflicted
+++ resolved
@@ -172,13 +172,6 @@
 
 		setUpdatingPlugins({ ...updatingPlugins, [index]: false });
 	};
-<<<<<<< HEAD
-=======
-
-	const fieldButtonsStyles: CSSProperties = { display: 'flex', gap: '8px' };
-	const updateDescriptionStyles: CSSProperties = { display: 'flex', flexDirection: 'column' };
-	const updateLabelStyles: CSSProperties = { display: 'flex', alignItems: 'center', gap: '8px' };
->>>>>>> f3d06568
 
 	return (
 		<DialogControlsSection>
@@ -210,14 +203,6 @@
 							</div>
 						}
 					>
-<<<<<<< HEAD
-						<DialogButton onClick={() => viewMoreClick(update)} className="MillenniumIconButton _3epr8QYWw_FqFgMx38YEEm">
-							<IconsModule.Hyperlink />
-						</DialogButton>
-						<DialogButton onClick={() => updateItemMessage(update, index)} className="MillenniumIconButton _3epr8QYWw_FqFgMx38YEEm">
-							{updating[index] ? <SteamSpinner background={'transparent'} /> : <IconsModule.Download />}
-						</DialogButton>
-=======
 						<div style={fieldButtonsStyles}>
 							<DialogButton onClick={() => viewMoreClick(update)} className="_3epr8QYWw_FqFgMx38YEEm">
 								<IconsModule.Hyperlink style={{ width: '16px', height: '16px' }} />
@@ -234,45 +219,10 @@
 								)}
 							</DialogButton>
 						</div>
->>>>>>> f3d06568
 					</Field>
 				</>
 			))}
 
-<<<<<<< HEAD
-			{pluginUpdates.map((update: any, index: number) => (
-				<>
-					<Field
-						key={index}
-						label={
-							<div className="MillenniumUpdates_Label">
-								<div className="MillenniumUpdates_LabelType" data-type="plugin">
-									Plugin
-								</div>
-								{update?.pluginInfo?.pluginJson?.common_name}
-							</div>
-						}
-						description={
-							<div className="MillenniumUpdates_Description">
-								<div>
-									<b>{locale.updatePanelReleasedTag}</b> {timeAgo(update?.pluginInfo?.commitDate)}
-								</div>
-								<div>
-									<b>{locale.updatePanelReleasePatchNotes}</b> {update?.message}
-								</div>
-							</div>
-						}
-					>
-						<DialogButton onClick={() => viewMoreClick(update)} className="MillenniumIconButton _3epr8QYWw_FqFgMx38YEEm">
-							<IconsModule.Hyperlink />
-						</DialogButton>
-						<DialogButton onClick={() => updateItemMessage(update, index)} className="MillenniumIconButton _3epr8QYWw_FqFgMx38YEEm">
-							{updating[index] ? <SteamSpinner background={'transparent'} /> : <IconsModule.Download />}
-						</DialogButton>
-					</Field>
-				</>
-			))}
-=======
 			{pluginUpdates?.map(
 				(update: any, index: number) =>
 					update?.hasUpdate && (
@@ -335,7 +285,6 @@
 						</>
 					),
 			)}
->>>>>>> f3d06568
 		</DialogControlsSection>
 	);
 };
@@ -384,17 +333,6 @@
 		return <ConnectionFailed />;
 	}
 
-<<<<<<< HEAD
-	return !hasReceivedUpdates ? (
-		<SteamSpinner background={'transparent'} />
-	) : (
-		updates &&
-			(!updates.length && !pluginUpdates.length ? (
-				<UpToDateModal />
-			) : (
-				<RenderAvailableUpdates updates={updates} fetchUpdates={FetchAvailableUpdates} pluginUpdates={pluginUpdates} />
-			))
-=======
 	/** Check if the updates have been received, if not show a loading spinner */
 	if (!hasReceivedUpdates) {
 		return <SteamSpinner background={'transparent'} />;
@@ -423,7 +361,6 @@
 				<RenderAvailableUpdates updates={updates} fetchUpdates={FetchAvailableUpdates} pluginUpdates={pluginUpdates} />
 			)}
 		</>
->>>>>>> f3d06568
 	);
 };
 
