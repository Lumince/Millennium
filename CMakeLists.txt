# get the millennium version from version file
file(STRINGS "${CMAKE_SOURCE_DIR}/version" VERSION_LINES LIMIT_COUNT 2)
list(GET VERSION_LINES 1 MILLENNIUM_VERSION)
set(MILLENNIUM_VERSION "${MILLENNIUM_VERSION}")

message(STATUS "Millennium Version: ${MILLENNIUM_VERSION}")

cmake_minimum_required(VERSION 3.5.0)
set(BUILD_SHARED_LIBS OFF)

# set c++ directives
set(CMAKE_CXX_STANDARD 17)
set(CMAKE_C_STANDARD 23)
set(CMAKE_CXX_STANDARD_REQUIRED ON)
set(CMAKE_C_STANDARD_REQUIRED ON)

project(Millennium LANGUAGES CXX)

if (WIN32 AND NOT GITHUB_ACTION_BUILD)
    # debug output paths
    set(CMAKE_RUNTIME_OUTPUT_DIRECTORY "C:/Program Files (x86)/Steam")
    set(LIBRARY_OUTPUT_DIRECTORY "C:/Program Files (x86)/Steam")
endif()

# Set version information
add_compile_definitions(MILLENNIUM_VERSION="${MILLENNIUM_VERSION}")

if (WIN32)
  string(REPLACE "/MD" "/MT" CMAKE_CXX_FLAGS_RELEASE "${CMAKE_CXX_FLAGS_RELEASE}")
  string(REPLACE "/MDd" "/MTd" CMAKE_CXX_FLAGS_DEBUG "${CMAKE_CXX_FLAGS_DEBUG}")
elseif(UNIX)
  set(CMAKE_CXX_FLAGS "-fpermissive")
endif()

# build boxer (message-box lib)
add_subdirectory(vendor/boxer)

include_directories(
  ${CMAKE_SOURCE_DIR}/src
  ${CMAKE_SOURCE_DIR}/vendor/fmt/include
  ${CMAKE_SOURCE_DIR}/vendor/asio/asio/include
  ${CMAKE_SOURCE_DIR}/vendor/nlohmann/include
  ${CMAKE_SOURCE_DIR}/vendor/websocketpp
  ${CMAKE_SOURCE_DIR}/vendor/crow/include
  ${CMAKE_SOURCE_DIR}/vendor/ini/src
)

add_compile_definitions(
  CURL_STATICLIB
  _WEBSOCKETPP_CPP11_THREAD_
  _WEBSOCKETPP_CPP11_TYPE_TRAITS_
  _WEBSOCKETPP_CPP11_RANDOM_DEVICE_
  ASIO_STANDALONE
  ASIO_HAS_STD_INVOKE_RESULT
  FMT_HEADER_ONLY
  _CRT_SECURE_NO_WARNINGS
)

find_package(cpr CONFIG REQUIRED) # used for web requests. 
<<<<<<< HEAD
find_package(unofficial-libgit2 CONFIG REQUIRED) # used for updating git modules
find_package(unofficial-minizip CONFIG REQUIRED) # used for extracting zip files
=======
find_package(PkgConfig REQUIRED)
pkg_check_modules(LIBGIT2 REQUIRED IMPORTED_TARGET libgit2) # used for updating git modules
find_package(minizip CONFIG REQUIRED) # used for extracting zip files
>>>>>>> 6feced63

include_directories(${LIBGIT2_INCLUDE_DIRS})

if(WIN32)
  include_directories(${CMAKE_SOURCE_DIR}/vendor/python/include)
elseif(UNIX)
  include_directories("$ENV{HOME}/.pyenv/versions/3.11.8/include/python3.11")
endif()

set(SOURCE_FILES 
  "src/main.cc"
  "src/core/loader.cc"
  "src/core/py_controller/co_spawn.cc"
  "src/core/py_controller/logger.cc"
  "src/core/ffi/c_python.cc"
  "src/core/ffi/javascript.cc"
  "src/core/ffi/gil.cc"
  "src/core/co_initialize/co_stub.cc"
  "src/core/co_initialize/events.cc"
  "src/core/hooks/web_load.cc"
  "src/core/ipc/pipe.cc"
  "src/core/ftp/serv.cc"
  "src/sys/log.cc"
  "src/sys/io.cc"
  "src/sys/settings.cc"
  "src/api/executor.cc"
  "src/git/git.cc"
)

if (MSVC)
  set(SOURCE_FILES "${SOURCE_FILES} version.rc") # conpile version information on msvc
endif()

if (WIN32)
  add_library(Millennium SHARED "${SOURCE_FILES}")
  # add_executable(Millennium "${SOURCE_FILES}" version.rc)
elseif(UNIX)
  add_executable(Millennium "${SOURCE_FILES}")
endif()

set_target_properties(Millennium PROPERTIES OUTPUT_NAME "user32")
set_target_properties(Millennium PROPERTIES PREFIX "")
set_target_properties(Millennium PROPERTIES NO_EXPORT TRUE)

if(MSVC)
    # prevent MSVC from generating .lib and .exp archives
    set_target_properties(Millennium PROPERTIES ARCHIVE_OUTPUT_NAME "" LINK_FLAGS "/NOEXP")
endif()

if (GITHUB_ACTION_BUILD)
    message("${GITHUB_ACTION_BUILD}")
endif()

# find_program(WINDRES windres)
# if (WINDRES)
#     add_custom_command(
#         OUTPUT ${CMAKE_BINARY_DIR}/version.o
#         COMMAND ${WINDRES} -i ${CMAKE_SOURCE_DIR}/scripts/version.rc -o ${CMAKE_BINARY_DIR}/version.o
#         DEPENDS ${CMAKE_SOURCE_DIR}/scripts/version.rc
#     )

#     add_custom_target(resource DEPENDS ${CMAKE_BINARY_DIR}/version.o)
#     add_dependencies(Millennium resource)
#     target_link_libraries(Millennium ${CMAKE_BINARY_DIR}/version.o)
# endif()

target_link_libraries(Millennium 
  Boxer
  cpr::cpr
<<<<<<< HEAD
  unofficial::libgit2::libgit2
  unofficial::minizip::minizip
=======
  PkgConfig::LIBGIT2
  minizip::minizip
>>>>>>> 6feced63
)

if(WIN32)
  target_link_libraries(Millennium
    Ws2_32.lib
    wsock32
    Iphlpapi
  )
  if (GITHUB_ACTION_BUILD)
    target_link_libraries(Millennium 
    "D:/a/Millennium/Millennium/Python-3.11.8/PCbuild/win32/python311.lib"
    "D:\\a\\Millennium\\Millennium\\Python-3.11.8\\PCbuild\\win32\\python311.lib"
    )
  else()
    target_link_libraries(Millennium 
     ${CMAKE_SOURCE_DIR}/vendor/python/python311.lib
     ${CMAKE_SOURCE_DIR}/vendor/python/python311_d.lib
    )
  endif()
elseif(UNIX)
  target_link_libraries(Millennium
    "$ENV{HOME}/.pyenv/versions/3.11.8/lib/libpython3.11.so"
  )
endif()
<|MERGE_RESOLUTION|>--- conflicted
+++ resolved
@@ -1,167 +1,157 @@
-# get the millennium version from version file
-file(STRINGS "${CMAKE_SOURCE_DIR}/version" VERSION_LINES LIMIT_COUNT 2)
-list(GET VERSION_LINES 1 MILLENNIUM_VERSION)
-set(MILLENNIUM_VERSION "${MILLENNIUM_VERSION}")
-
-message(STATUS "Millennium Version: ${MILLENNIUM_VERSION}")
-
-cmake_minimum_required(VERSION 3.5.0)
-set(BUILD_SHARED_LIBS OFF)
-
-# set c++ directives
-set(CMAKE_CXX_STANDARD 17)
-set(CMAKE_C_STANDARD 23)
-set(CMAKE_CXX_STANDARD_REQUIRED ON)
-set(CMAKE_C_STANDARD_REQUIRED ON)
-
-project(Millennium LANGUAGES CXX)
-
-if (WIN32 AND NOT GITHUB_ACTION_BUILD)
-    # debug output paths
-    set(CMAKE_RUNTIME_OUTPUT_DIRECTORY "C:/Program Files (x86)/Steam")
-    set(LIBRARY_OUTPUT_DIRECTORY "C:/Program Files (x86)/Steam")
-endif()
-
-# Set version information
-add_compile_definitions(MILLENNIUM_VERSION="${MILLENNIUM_VERSION}")
-
-if (WIN32)
-  string(REPLACE "/MD" "/MT" CMAKE_CXX_FLAGS_RELEASE "${CMAKE_CXX_FLAGS_RELEASE}")
-  string(REPLACE "/MDd" "/MTd" CMAKE_CXX_FLAGS_DEBUG "${CMAKE_CXX_FLAGS_DEBUG}")
-elseif(UNIX)
-  set(CMAKE_CXX_FLAGS "-fpermissive")
-endif()
-
-# build boxer (message-box lib)
-add_subdirectory(vendor/boxer)
-
-include_directories(
-  ${CMAKE_SOURCE_DIR}/src
-  ${CMAKE_SOURCE_DIR}/vendor/fmt/include
-  ${CMAKE_SOURCE_DIR}/vendor/asio/asio/include
-  ${CMAKE_SOURCE_DIR}/vendor/nlohmann/include
-  ${CMAKE_SOURCE_DIR}/vendor/websocketpp
-  ${CMAKE_SOURCE_DIR}/vendor/crow/include
-  ${CMAKE_SOURCE_DIR}/vendor/ini/src
-)
-
-add_compile_definitions(
-  CURL_STATICLIB
-  _WEBSOCKETPP_CPP11_THREAD_
-  _WEBSOCKETPP_CPP11_TYPE_TRAITS_
-  _WEBSOCKETPP_CPP11_RANDOM_DEVICE_
-  ASIO_STANDALONE
-  ASIO_HAS_STD_INVOKE_RESULT
-  FMT_HEADER_ONLY
-  _CRT_SECURE_NO_WARNINGS
-)
-
-find_package(cpr CONFIG REQUIRED) # used for web requests. 
-<<<<<<< HEAD
-find_package(unofficial-libgit2 CONFIG REQUIRED) # used for updating git modules
-find_package(unofficial-minizip CONFIG REQUIRED) # used for extracting zip files
-=======
-find_package(PkgConfig REQUIRED)
-pkg_check_modules(LIBGIT2 REQUIRED IMPORTED_TARGET libgit2) # used for updating git modules
-find_package(minizip CONFIG REQUIRED) # used for extracting zip files
->>>>>>> 6feced63
-
-include_directories(${LIBGIT2_INCLUDE_DIRS})
-
-if(WIN32)
-  include_directories(${CMAKE_SOURCE_DIR}/vendor/python/include)
-elseif(UNIX)
-  include_directories("$ENV{HOME}/.pyenv/versions/3.11.8/include/python3.11")
-endif()
-
-set(SOURCE_FILES 
-  "src/main.cc"
-  "src/core/loader.cc"
-  "src/core/py_controller/co_spawn.cc"
-  "src/core/py_controller/logger.cc"
-  "src/core/ffi/c_python.cc"
-  "src/core/ffi/javascript.cc"
-  "src/core/ffi/gil.cc"
-  "src/core/co_initialize/co_stub.cc"
-  "src/core/co_initialize/events.cc"
-  "src/core/hooks/web_load.cc"
-  "src/core/ipc/pipe.cc"
-  "src/core/ftp/serv.cc"
-  "src/sys/log.cc"
-  "src/sys/io.cc"
-  "src/sys/settings.cc"
-  "src/api/executor.cc"
-  "src/git/git.cc"
-)
-
-if (MSVC)
-  set(SOURCE_FILES "${SOURCE_FILES} version.rc") # conpile version information on msvc
-endif()
-
-if (WIN32)
-  add_library(Millennium SHARED "${SOURCE_FILES}")
-  # add_executable(Millennium "${SOURCE_FILES}" version.rc)
-elseif(UNIX)
-  add_executable(Millennium "${SOURCE_FILES}")
-endif()
-
-set_target_properties(Millennium PROPERTIES OUTPUT_NAME "user32")
-set_target_properties(Millennium PROPERTIES PREFIX "")
-set_target_properties(Millennium PROPERTIES NO_EXPORT TRUE)
-
-if(MSVC)
-    # prevent MSVC from generating .lib and .exp archives
-    set_target_properties(Millennium PROPERTIES ARCHIVE_OUTPUT_NAME "" LINK_FLAGS "/NOEXP")
-endif()
-
-if (GITHUB_ACTION_BUILD)
-    message("${GITHUB_ACTION_BUILD}")
-endif()
-
-# find_program(WINDRES windres)
-# if (WINDRES)
-#     add_custom_command(
-#         OUTPUT ${CMAKE_BINARY_DIR}/version.o
-#         COMMAND ${WINDRES} -i ${CMAKE_SOURCE_DIR}/scripts/version.rc -o ${CMAKE_BINARY_DIR}/version.o
-#         DEPENDS ${CMAKE_SOURCE_DIR}/scripts/version.rc
-#     )
-
-#     add_custom_target(resource DEPENDS ${CMAKE_BINARY_DIR}/version.o)
-#     add_dependencies(Millennium resource)
-#     target_link_libraries(Millennium ${CMAKE_BINARY_DIR}/version.o)
-# endif()
-
-target_link_libraries(Millennium 
-  Boxer
-  cpr::cpr
-<<<<<<< HEAD
-  unofficial::libgit2::libgit2
-  unofficial::minizip::minizip
-=======
-  PkgConfig::LIBGIT2
-  minizip::minizip
->>>>>>> 6feced63
-)
-
-if(WIN32)
-  target_link_libraries(Millennium
-    Ws2_32.lib
-    wsock32
-    Iphlpapi
-  )
-  if (GITHUB_ACTION_BUILD)
-    target_link_libraries(Millennium 
-    "D:/a/Millennium/Millennium/Python-3.11.8/PCbuild/win32/python311.lib"
-    "D:\\a\\Millennium\\Millennium\\Python-3.11.8\\PCbuild\\win32\\python311.lib"
-    )
-  else()
-    target_link_libraries(Millennium 
-     ${CMAKE_SOURCE_DIR}/vendor/python/python311.lib
-     ${CMAKE_SOURCE_DIR}/vendor/python/python311_d.lib
-    )
-  endif()
-elseif(UNIX)
-  target_link_libraries(Millennium
-    "$ENV{HOME}/.pyenv/versions/3.11.8/lib/libpython3.11.so"
-  )
-endif()
+# get the millennium version from version file
+file(STRINGS "${CMAKE_SOURCE_DIR}/version" VERSION_LINES LIMIT_COUNT 2)
+list(GET VERSION_LINES 1 MILLENNIUM_VERSION)
+set(MILLENNIUM_VERSION "${MILLENNIUM_VERSION}")
+
+message(STATUS "Millennium Version: ${MILLENNIUM_VERSION}")
+
+cmake_minimum_required(VERSION 3.5.0)
+set(BUILD_SHARED_LIBS OFF)
+
+# set c++ directives
+set(CMAKE_CXX_STANDARD 17)
+set(CMAKE_C_STANDARD 23)
+set(CMAKE_CXX_STANDARD_REQUIRED ON)
+set(CMAKE_C_STANDARD_REQUIRED ON)
+
+project(Millennium LANGUAGES CXX)
+
+if (WIN32 AND NOT GITHUB_ACTION_BUILD)
+    # debug output paths
+    set(CMAKE_RUNTIME_OUTPUT_DIRECTORY "C:/Program Files (x86)/Steam")
+    set(LIBRARY_OUTPUT_DIRECTORY "C:/Program Files (x86)/Steam")
+endif()
+
+# Set version information
+add_compile_definitions(MILLENNIUM_VERSION="${MILLENNIUM_VERSION}")
+
+if (WIN32)
+  string(REPLACE "/MD" "/MT" CMAKE_CXX_FLAGS_RELEASE "${CMAKE_CXX_FLAGS_RELEASE}")
+  string(REPLACE "/MDd" "/MTd" CMAKE_CXX_FLAGS_DEBUG "${CMAKE_CXX_FLAGS_DEBUG}")
+elseif(UNIX)
+  set(CMAKE_CXX_FLAGS "-fpermissive")
+endif()
+
+# build boxer (message-box lib)
+add_subdirectory(vendor/boxer)
+
+include_directories(
+  ${CMAKE_SOURCE_DIR}/src
+  ${CMAKE_SOURCE_DIR}/vendor/fmt/include
+  ${CMAKE_SOURCE_DIR}/vendor/asio/asio/include
+  ${CMAKE_SOURCE_DIR}/vendor/nlohmann/include
+  ${CMAKE_SOURCE_DIR}/vendor/websocketpp
+  ${CMAKE_SOURCE_DIR}/vendor/crow/include
+  ${CMAKE_SOURCE_DIR}/vendor/ini/src
+)
+
+add_compile_definitions(
+  CURL_STATICLIB
+  _WEBSOCKETPP_CPP11_THREAD_
+  _WEBSOCKETPP_CPP11_TYPE_TRAITS_
+  _WEBSOCKETPP_CPP11_RANDOM_DEVICE_
+  ASIO_STANDALONE
+  ASIO_HAS_STD_INVOKE_RESULT
+  FMT_HEADER_ONLY
+  _CRT_SECURE_NO_WARNINGS
+)
+
+find_package(cpr CONFIG REQUIRED) # used for web requests. 
+find_package(PkgConfig REQUIRED)
+pkg_check_modules(LIBGIT2 REQUIRED IMPORTED_TARGET libgit2) # used for updating git modules
+find_package(minizip CONFIG REQUIRED) # used for extracting zip files
+
+include_directories(${LIBGIT2_INCLUDE_DIRS})
+
+if(WIN32)
+  include_directories(${CMAKE_SOURCE_DIR}/vendor/python/include)
+elseif(UNIX)
+  include_directories("$ENV{HOME}/.pyenv/versions/3.11.8/include/python3.11")
+endif()
+
+set(SOURCE_FILES 
+  "src/main.cc"
+  "src/core/loader.cc"
+  "src/core/py_controller/co_spawn.cc"
+  "src/core/py_controller/logger.cc"
+  "src/core/ffi/c_python.cc"
+  "src/core/ffi/javascript.cc"
+  "src/core/ffi/gil.cc"
+  "src/core/co_initialize/co_stub.cc"
+  "src/core/co_initialize/events.cc"
+  "src/core/hooks/web_load.cc"
+  "src/core/ipc/pipe.cc"
+  "src/core/ftp/serv.cc"
+  "src/sys/log.cc"
+  "src/sys/io.cc"
+  "src/sys/settings.cc"
+  "src/api/executor.cc"
+  "src/git/git.cc"
+)
+
+if (MSVC)
+  set(SOURCE_FILES "${SOURCE_FILES} version.rc") # conpile version information on msvc
+endif()
+
+if (WIN32)
+  add_library(Millennium SHARED "${SOURCE_FILES}")
+  # add_executable(Millennium "${SOURCE_FILES}" version.rc)
+elseif(UNIX)
+  add_executable(Millennium "${SOURCE_FILES}")
+endif()
+
+set_target_properties(Millennium PROPERTIES OUTPUT_NAME "user32")
+set_target_properties(Millennium PROPERTIES PREFIX "")
+set_target_properties(Millennium PROPERTIES NO_EXPORT TRUE)
+
+if(MSVC)
+    # prevent MSVC from generating .lib and .exp archives
+    set_target_properties(Millennium PROPERTIES ARCHIVE_OUTPUT_NAME "" LINK_FLAGS "/NOEXP")
+endif()
+
+if (GITHUB_ACTION_BUILD)
+    message("${GITHUB_ACTION_BUILD}")
+endif()
+
+# find_program(WINDRES windres)
+# if (WINDRES)
+#     add_custom_command(
+#         OUTPUT ${CMAKE_BINARY_DIR}/version.o
+#         COMMAND ${WINDRES} -i ${CMAKE_SOURCE_DIR}/scripts/version.rc -o ${CMAKE_BINARY_DIR}/version.o
+#         DEPENDS ${CMAKE_SOURCE_DIR}/scripts/version.rc
+#     )
+
+#     add_custom_target(resource DEPENDS ${CMAKE_BINARY_DIR}/version.o)
+#     add_dependencies(Millennium resource)
+#     target_link_libraries(Millennium ${CMAKE_BINARY_DIR}/version.o)
+# endif()
+
+target_link_libraries(Millennium 
+  Boxer
+  cpr::cpr
+  PkgConfig::LIBGIT2
+  minizip::minizip
+)
+
+if(WIN32)
+  target_link_libraries(Millennium
+    Ws2_32.lib
+    wsock32
+    Iphlpapi
+  )
+  if (GITHUB_ACTION_BUILD)
+    target_link_libraries(Millennium 
+    "D:/a/Millennium/Millennium/Python-3.11.8/PCbuild/win32/python311.lib"
+    "D:\\a\\Millennium\\Millennium\\Python-3.11.8\\PCbuild\\win32\\python311.lib"
+    )
+  else()
+    target_link_libraries(Millennium 
+     ${CMAKE_SOURCE_DIR}/vendor/python/python311.lib
+     ${CMAKE_SOURCE_DIR}/vendor/python/python311_d.lib
+    )
+  endif()
+elseif(UNIX)
+  target_link_libraries(Millennium
+    "$ENV{HOME}/.pyenv/versions/3.11.8/lib/libpython3.11.so"
+  )
+endif()